--- conflicted
+++ resolved
@@ -699,8 +699,6 @@
 
     override fun getRegisteredSensors(): List<String> {
         return recorders.map { it.name }
-<<<<<<< HEAD
-=======
     }
 
     /**
@@ -819,7 +817,6 @@
             }
         }
         return false
->>>>>>> f6993976
     }
 
     /**
