package com.yourcompany.sensorspoke.controller

import android.content.Context
import android.os.Build
import android.util.Log
import com.yourcompany.sensorspoke.sensors.SensorRecorder
import kotlinx.coroutines.flow.MutableStateFlow
import kotlinx.coroutines.flow.StateFlow
import org.json.JSONArray
import org.json.JSONObject
import java.io.File
import java.text.SimpleDateFormat
import java.util.Date
import java.util.Locale
import java.util.UUID

/**
 * Enhanced RecordingController implements SessionOrchestrator to coordinate start/stop across sensor recorders
 * and manages the lifecycle of a recording session, including session directory creation.
 *
 * This is the central session orchestrator mentioned in the MVP architecture that:
 * - Holds each sensor's SensorRecorder implementation
 * - Starts and stops them together with synchronized timing
 * - Creates session directory and sub-folders per sensor
 * - Provides synchronized session management with common timestamp reference for multi-modal data alignment
 * - Handles partial failures gracefully (continues recording with available sensors)
 * - Performs prerequisite validation before starting sessions
 * - Provides recovery mechanisms for crashed or interrupted sessions
 */
class RecordingController(
    private val context: Context?,
    private val sessionsRootOverride: File? = null,
) : SessionOrchestrator {
    data class RecorderEntry(
        val name: String,
        val recorder: SensorRecorder,
        var state: RecorderState = RecorderState.IDLE,
        var isRequired: Boolean = false, // Whether this recorder is required for session to proceed
        var lastError: String? = null,
    )

    /**
     * States that individual sensor recorders can be in
     */
    enum class RecorderState {
        IDLE,
        STARTING,
        RECORDING,
        STOPPING,
        STOPPED,
        ERROR,
    }

    /**
     * Prerequisites that must be validated before starting a session
     */
    data class SessionPrerequisites(
        val hasCameraPermission: Boolean,
        val hasStoragePermission: Boolean,
        val hasBluetoothPermission: Boolean,
        val availableStorageBytes: Long,
        val minimumRequiredBytes: Long = 100 * 1024 * 1024, // 100MB minimum
        val registeredSensors: List<String>,
    )

    /**
     * Result of a session start attempt, including partial failures
     */
    data class SessionStartResult(
        val sessionId: String,
        val successfulSensors: List<String>,
        val failedSensors: Map<String, String>, // sensor name -> error message
        val isPartialSuccess: Boolean,
    )

    // Use SessionOrchestrator.State for consistent interface
    private val _state = MutableStateFlow(SessionOrchestrator.State.IDLE)
    override val state: StateFlow<SessionOrchestrator.State> = _state

    private val _currentSessionId = MutableStateFlow<String?>(null)
    override val currentSessionId: StateFlow<String?> = _currentSessionId

    // Track individual sensor states for UI and partial failure handling
    private val _sensorStates = MutableStateFlow<Map<String, RecorderState>>(emptyMap())
    val sensorStates: StateFlow<Map<String, RecorderState>> = _sensorStates

    // Track last session start result for UI consumption
    private val _lastSessionResult = MutableStateFlow<SessionStartResult?>(null)
    val lastSessionResult: StateFlow<SessionStartResult?> = _lastSessionResult

    private val recorders = mutableListOf<RecorderEntry>()
    private var sessionRootDir: File? = null

    // Synchronized session timing for multi-modal alignment
    private var sessionStartTimestampNs: Long = 0L
    private var sessionStartTimestampMs: Long = 0L

    // Session recovery state
    private var isRecoveryMode = false

    /**
     * Register a recorder under a unique name; its data will be stored under sessionDir/<name>.
     * @param name Unique name for this recorder
     * @param recorder The SensorRecorder implementation
     * @param isRequired Whether this sensor is required for session to proceed (default: false)
     */
    override fun register(
        name: String,
        recorder: SensorRecorder,
    ) {
        register(name, recorder, isRequired = false)
    }

    /**
     * Register a recorder with required flag
     */
    fun register(
        name: String,
        recorder: SensorRecorder,
        isRequired: Boolean,
    ) {
        require(recorders.none { it.name == name }) { "Recorder name '$name' already registered" }
        recorders.add(RecorderEntry(name, recorder, RecorderState.IDLE, isRequired))
        updateSensorStates()
    }

    /**
     * Unregister a recorder by name.
     */
    override fun unregister(name: String) {
        recorders.removeAll { it.name == name }
        updateSensorStates()
    }

    /**
     * Add a recorder (alias for register for backward compatibility).
     */
    fun addRecorder(name: String, recorder: SensorRecorder, isRequired: Boolean = false) {
        register(name, recorder, isRequired)
    }

    /**
     * Update the sensor states StateFlow
     */
    private fun updateSensorStates() {
        _sensorStates.value = recorders.associate { it.name to it.state }
    }

    /**
     * Starts a new session with an optional provided sessionId. When null, a new id is generated.
     * Creates the session directory tree and starts all registered recorders with synchronized timing.
     * Handles partial failures gracefully - continues with available sensors if non-required sensors fail.
     */
    override suspend fun startSession(sessionId: String?) {
        if (_state.value != SessionOrchestrator.State.IDLE) {
            throw IllegalStateException("Cannot start session in state ${_state.value}")
        }

        _state.value = SessionOrchestrator.State.PREPARING
        
        try {
<<<<<<< HEAD
            // Step 1: Validate prerequisites
            val prerequisites = validateRecordingPrerequisites()
            if (!meetsMinimumRequirements(prerequisites)) {
                throw IllegalStateException("Prerequisites not met: ${getPrerequisiteErrors(prerequisites)}")
            }

            // Step 2: Prepare session
=======
            // Validate storage space before starting recording
            validateStorageSpace()
            
>>>>>>> 80646ee6
            val id = sessionId ?: generateSessionId()
            val root = ensureSessionsRoot()
            val sessionDir = File(root, id)
            if (!sessionDir.exists()) sessionDir.mkdirs()

            // Step 3: Capture synchronized session start timestamps
            sessionStartTimestampNs = System.nanoTime()
            sessionStartTimestampMs = System.currentTimeMillis()

            Log.i("RecordingController", "Starting session: $id with ${recorders.size} recorders")
            Log.i("RecordingController", "Session start timestamp: ${sessionStartTimestampMs}ms / ${sessionStartTimestampNs}ns")

            // Step 4: Create session metadata file
            createSessionMetadata(sessionDir, id)

            // Step 5: Create per-recorder subdirs first
            for (entry in recorders) {
                File(sessionDir, entry.name).mkdirs()
                entry.state = RecorderState.STARTING
            }
            updateSensorStates()

            // Step 6: Start all recorders with partial failure handling
            val successfulSensors = mutableListOf<String>()
            val failedSensors = mutableMapOf<String, String>()

            for (entry in recorders) {
                val sub = File(sessionDir, entry.name)
                Log.d("RecordingController", "Starting ${entry.name} recorder")
                
                try {
                    entry.recorder.start(sub)
                    entry.state = RecorderState.RECORDING
                    entry.lastError = null
                    successfulSensors.add(entry.name)
                    Log.i("RecordingController", "Successfully started ${entry.name} recorder")
                } catch (e: Exception) {
                    val errorMsg = "Failed to start ${entry.name}: ${e.message}"
                    Log.e("RecordingController", errorMsg, e)
                    
                    entry.state = RecorderState.ERROR
                    entry.lastError = e.message
                    failedSensors[entry.name] = e.message ?: "Unknown error"
                    
                    // Check if this is a required sensor
                    if (entry.isRequired) {
                        // Required sensor failed - abort entire session
                        Log.e("RecordingController", "Required sensor ${entry.name} failed - aborting session")
                        safeStopAll()
                        updateSensorStates()
                        throw IllegalStateException("Required sensor ${entry.name} failed to start: ${e.message}")
                    }
                }
            }

            updateSensorStates()

            // Step 7: Check if we have at least one successful sensor
            if (successfulSensors.isEmpty()) {
                throw IllegalStateException("No sensors started successfully")
            }

            // Step 8: Session started successfully (potentially with partial failures)
            sessionRootDir = sessionDir
            _currentSessionId.value = id
            _state.value = SessionOrchestrator.State.RECORDING

            val sessionResult = SessionStartResult(
                sessionId = id,
                successfulSensors = successfulSensors,
                failedSensors = failedSensors,
                isPartialSuccess = failedSensors.isNotEmpty()
            )
            _lastSessionResult.value = sessionResult

            if (failedSensors.isNotEmpty()) {
                Log.w("RecordingController", "Session $id started with partial failures. " +
                        "Successful: ${successfulSensors.joinToString()}, " +
                        "Failed: ${failedSensors.keys.joinToString()}")
            } else {
                Log.i("RecordingController", "Session $id started successfully with all ${successfulSensors.size} recorders")
            }

        } catch (t: Throwable) {
            Log.e("RecordingController", "Failed to start session: ${t.message}", t)
            // Best-effort cleanup: stop any started recorders
            safeStopAll()
            _currentSessionId.value = null
            sessionRootDir = null
            _state.value = SessionOrchestrator.State.IDLE
            _lastSessionResult.value = null
            updateSensorStates()
            throw t
        }
    }

    /**
     * Stops the current session and all recorders, leaving files on disk.
     * Updates session metadata with completion information.
     * Handles partial failures gracefully - continues stopping other sensors even if some fail.
     */
    override suspend fun stopSession() {
        if (_state.value != SessionOrchestrator.State.RECORDING) {
            Log.w("RecordingController", "stopSession called but not in RECORDING state: ${_state.value}")
            return
        }
        
        _state.value = SessionOrchestrator.State.STOPPING

        val sessionId = _currentSessionId.value
        val sessionDir = sessionRootDir
        val sessionEndTimestampNs = System.nanoTime()
        val sessionEndTimestampMs = System.currentTimeMillis()
        val sessionDurationMs = sessionEndTimestampMs - sessionStartTimestampMs

        Log.i("RecordingController", "Stopping session: $sessionId")
        Log.i("RecordingController", "Session duration: ${sessionDurationMs}ms")

        try {
            val stopResults = mutableMapOf<String, Boolean>()
            val stopErrors = mutableMapOf<String, String>()

            // Stop all recorders, continuing even if some fail
            for (entry in recorders) {
                if (entry.state == RecorderState.RECORDING) {
                    entry.state = RecorderState.STOPPING
                    updateSensorStates()
                    
                    val result = runCatching {
                        entry.recorder.stop()
                        entry.state = RecorderState.STOPPED
                        entry.lastError = null
                        true
                    }.getOrElse { e ->
                        Log.e("RecordingController", "Error stopping ${entry.name} recorder: ${e.message}", e)
                        entry.state = RecorderState.ERROR
                        entry.lastError = e.message
                        stopErrors[entry.name] = e.message ?: "Unknown error"
                        false
                    }
                    stopResults[entry.name] = result
                }
            }

            updateSensorStates()

            // Update session metadata with completion info
            if (sessionDir != null && sessionId != null) {
                updateSessionMetadata(
                    sessionDir, 
                    sessionId, 
                    sessionEndTimestampMs, 
                    sessionEndTimestampNs, 
                    sessionDurationMs, 
                    stopResults,
                    stopErrors
                )
            }

            val successfulStops = stopResults.filterValues { it }.keys
            val failedStops = stopResults.filterValues { !it }.keys

            if (failedStops.isNotEmpty()) {
                Log.w("RecordingController", "Session $sessionId stopped with some failures. " +
                        "Successful stops: ${successfulStops.joinToString()}, " +
                        "Failed stops: ${failedStops.joinToString()}")
            } else {
                Log.i("RecordingController", "Session $sessionId stopped successfully. Results: $stopResults")
            }

        } finally {
            // Always reset state regardless of stop success/failure
            _state.value = SessionOrchestrator.State.IDLE
            _currentSessionId.value = null
            sessionRootDir = null
            
            // Reset all recorder states to IDLE
            for (entry in recorders) {
                if (entry.state != RecorderState.ERROR) {
                    entry.state = RecorderState.IDLE
                }
            }
            updateSensorStates()
        }
    }

    private fun ensureSessionsRoot(): File {
        sessionsRootOverride?.let {
            if (!it.exists()) it.mkdirs()
            return it
        }
        val ctx = context
        val root: File =
            if (ctx != null) {
                val base: File? = ctx.getExternalFilesDir(null)
                File(base ?: ctx.filesDir, "sessions")
            } else {
                File(System.getProperty("java.io.tmpdir"), "sessions")
            }
        if (!root.exists()) root.mkdirs()
        return root
    }

    private fun generateSessionId(): String {
        val sdf = SimpleDateFormat("yyyyMMdd_HHmmss_SSS", Locale.US)
        val ts = sdf.format(Date())
        val shortUuid = UUID.randomUUID().toString().substring(0, 8)
        val model = Build.MODEL?.replace(" ", "_") ?: "device"
        return "${ts}_${model}_$shortUuid"
    }

    private suspend fun safeStopAll() {
        for (entry in recorders) {
            if (entry.state == RecorderState.RECORDING || entry.state == RecorderState.STARTING) {
                entry.state = RecorderState.STOPPING
                runCatching { 
                    entry.recorder.stop()
                    entry.state = RecorderState.STOPPED
                }.getOrElse {
                    entry.state = RecorderState.ERROR
                    entry.lastError = it.message
                }
            }
        }
        updateSensorStates()
    }

    /**
     * Validate all prerequisites for starting a recording session
     */
    private fun validateRecordingPrerequisites(): SessionPrerequisites {
        val ctx = context
        val availableStorage = if (ctx != null) {
            val externalFilesDir = ctx.getExternalFilesDir(null)
            val root = externalFilesDir ?: ctx.filesDir
            root.freeSpace
        } else {
            Long.MAX_VALUE // Assume sufficient space if no context
        }

        return SessionPrerequisites(
            hasCameraPermission = checkCameraPermission(),
            hasStoragePermission = checkStoragePermission(),
            hasBluetoothPermission = checkBluetoothPermission(),
            availableStorageBytes = availableStorage,
            registeredSensors = recorders.map { it.name }
        )
    }

    /**
     * Check if minimum requirements are met for recording
     */
    private fun meetsMinimumRequirements(prerequisites: SessionPrerequisites): Boolean {
        return prerequisites.availableStorageBytes >= prerequisites.minimumRequiredBytes &&
                prerequisites.registeredSensors.isNotEmpty()
    }

    /**
     * Get human-readable errors for prerequisite failures
     */
    private fun getPrerequisiteErrors(prerequisites: SessionPrerequisites): String {
        val errors = mutableListOf<String>()
        
        if (!prerequisites.hasCameraPermission) {
            errors.add("Camera permission not granted")
        }
        if (!prerequisites.hasStoragePermission) {
            errors.add("Storage permission not granted")
        }
        if (!prerequisites.hasBluetoothPermission) {
            errors.add("Bluetooth permission not granted")
        }
        if (prerequisites.availableStorageBytes < prerequisites.minimumRequiredBytes) {
            val availableMB = prerequisites.availableStorageBytes / (1024 * 1024)
            val requiredMB = prerequisites.minimumRequiredBytes / (1024 * 1024)
            errors.add("Insufficient storage: ${availableMB}MB available, ${requiredMB}MB required")
        }
        if (prerequisites.registeredSensors.isEmpty()) {
            errors.add("No sensors registered")
        }
        
        return errors.joinToString(", ")
    }

    /**
     * Check camera permission
     */
    private fun checkCameraPermission(): Boolean {
        val ctx = context ?: return true // Assume granted if no context
        return if (Build.VERSION.SDK_INT >= Build.VERSION_CODES.M) {
            ctx.checkSelfPermission(android.Manifest.permission.CAMERA) == 
                android.content.pm.PackageManager.PERMISSION_GRANTED
        } else {
            true
        }
    }

    /**
     * Check storage permission
     */
    private fun checkStoragePermission(): Boolean {
        val ctx = context ?: return true // Assume granted if no context
        return if (Build.VERSION.SDK_INT >= Build.VERSION_CODES.M) {
            ctx.checkSelfPermission(android.Manifest.permission.WRITE_EXTERNAL_STORAGE) == 
                android.content.pm.PackageManager.PERMISSION_GRANTED ||
            Build.VERSION.SDK_INT >= Build.VERSION_CODES.Q // Scoped storage on Q+
        } else {
            true
        }
    }

    /**
     * Check Bluetooth permission
     */
    private fun checkBluetoothPermission(): Boolean {
        val ctx = context ?: return true // Assume granted if no context
        return if (Build.VERSION.SDK_INT >= Build.VERSION_CODES.M) {
            val hasBluetoothConnect = if (Build.VERSION.SDK_INT >= Build.VERSION_CODES.S) {
                ctx.checkSelfPermission(android.Manifest.permission.BLUETOOTH_CONNECT) == 
                    android.content.pm.PackageManager.PERMISSION_GRANTED
            } else {
                true
            }
            val hasBluetoothAdmin = ctx.checkSelfPermission(android.Manifest.permission.BLUETOOTH_ADMIN) == 
                android.content.pm.PackageManager.PERMISSION_GRANTED
            hasBluetoothConnect && hasBluetoothAdmin
        } else {
            true
        }
    }

    /**
     * Validate that sufficient storage space is available for recording
     */
    private fun validateStorageSpace() {
        try {
            val sessionsRoot = ensureSessionsRoot()
            val statsFs = android.os.StatFs(sessionsRoot.path)
            val availableBytes = statsFs.availableBytes
            val availableMB = availableBytes / (1024 * 1024)
            
            // Require at least 100MB free space for recording
            // This accounts for video files, images, and CSV data
            val requiredMB = 100L
            
            Log.i("RecordingController", "Available storage: ${availableMB}MB, required: ${requiredMB}MB")
            
            if (availableMB < requiredMB) {
                throw IllegalStateException(
                    "Insufficient storage space for recording. Available: ${availableMB}MB, Required: ${requiredMB}MB"
                )
            }
        } catch (e: Exception) {
            if (e is IllegalStateException) {
                throw e
            }
            Log.w("RecordingController", "Failed to check storage space: ${e.message}", e)
            // Don't block recording if we can't check storage space
        }
    }

    /**
     * Create session metadata file with synchronized timing information
     * Enhanced with comprehensive session information and file structure documentation
     */
    private fun createSessionMetadata(sessionDir: File, sessionId: String) {
        try {
            val metadataFile = File(sessionDir, "session_metadata.json")

            // Create metadata using safe JSON construction
            val metadata = try {
                val recordersArray = JSONArray()
                val expectedFilesArray = JSONArray()
                val storageInfoObject = JSONObject()
                
                // Add detailed recorder info and expected file structure
                recorders.forEach { entry ->
                    recordersArray.put(entry.name)
                    
                    // Document expected file structure for each recorder
                    when (entry.name.lowercase()) {
                        "rgb" -> {
                            expectedFilesArray.put("${entry.name}/video.mp4")
                            expectedFilesArray.put("${entry.name}/frames/frame_*.jpg")
                            expectedFilesArray.put("${entry.name}/rgb_frames.csv")
                        }
                        "thermal" -> {
                            expectedFilesArray.put("${entry.name}/thermal_data.csv")
                            expectedFilesArray.put("${entry.name}/thermal_images/")
                        }
                        "gsr" -> {
                            expectedFilesArray.put("${entry.name}/gsr.csv")
                        }
                        "audio" -> {
                            expectedFilesArray.put("${entry.name}/audio.aac")
                            expectedFilesArray.put("${entry.name}/audio_events.csv")
                        }
                        else -> {
                            expectedFilesArray.put("${entry.name}/data.csv")
                        }
                    }
                }
                
                // Add storage information for monitoring
                val sessionsRoot = ensureSessionsRoot()
                val statsFs = android.os.StatFs(sessionsRoot.path)
                val availableBytes = statsFs.availableBytes
                val totalBytes = statsFs.totalBytes
                
                storageInfoObject.apply {
                    put("available_bytes", availableBytes)
                    put("total_bytes", totalBytes)
                    put("available_mb", availableBytes / (1024 * 1024))
                    put("total_mb", totalBytes / (1024 * 1024))
                    put("usage_percent", ((totalBytes - availableBytes).toFloat() / totalBytes * 100f).toInt())
                }

                val dateFormatter = java.text.SimpleDateFormat("yyyy-MM-dd'T'HH:mm:ss.SSS'Z'", java.util.Locale.US)

                JSONObject()
                    .put("session_id", sessionId)
                    .put("start_timestamp_ms", sessionStartTimestampMs)
                    .put("start_timestamp_ns", sessionStartTimestampNs)
                    .put("device_model", Build.MODEL ?: "unknown")
                    .put("device_manufacturer", Build.MANUFACTURER ?: "unknown")
                    .put("android_version", Build.VERSION.RELEASE ?: "unknown")
                    .put("app_version", "1.0.0")
                    .put("recorders", recordersArray)
                    .put("expected_files", expectedFilesArray)
                    .put("storage_info", storageInfoObject)
                    .put("estimated_session_size_mb", calculateEstimatedSessionSize())
                    .put("session_status", "STARTED")
                    .put("synchronization_reference", "System time: System.currentTimeMillis() + System.nanoTime()")
                    .put("timezone", java.util.TimeZone.getDefault().id)
                    .put("created_at", dateFormatter.format(java.util.Date(sessionStartTimestampMs)))
                    .put("file_structure_info", JSONObject().apply {
                        put("description", "Session data organized by sensor modality")
                        put("timestamp_format", "nanosecond precision for synchronization")
                        put("csv_format", "All CSV files include timestamp_ns and timestamp_ms columns")
                        put("sync_notes", "All timestamps use common system reference for cross-sensor alignment")
                    })
                    .toString(2) // Pretty print with 2-space indent
            } catch (jsonError: Exception) {
                Log.e("RecordingController", "Failed to create session metadata JSON", jsonError)
                // Fallback to basic metadata
                """
                {
                    "session_id": "$sessionId",
                    "start_timestamp_ms": $sessionStartTimestampMs,
                    "session_status": "STARTED",
                    "error": "JSON creation failed: ${jsonError.message}"
                }
                """.trimIndent()
            }

            metadataFile.writeText(metadata, Charsets.UTF_8)
            Log.d("RecordingController", "Enhanced session metadata created: ${metadataFile.absolutePath}")
        } catch (e: Exception) {
            Log.e("RecordingController", "Failed to create session metadata: ${e.message}", e)
        }
    }

    /**
     * Update session metadata file with completion information
     */
    private fun updateSessionMetadata(
        sessionDir: File,
        sessionId: String,
        endTimestampMs: Long,
        endTimestampNs: Long,
        durationMs: Long,
        stopResults: Map<String, Boolean>,
        stopErrors: Map<String, String> = emptyMap(),
    ) {
        try {
            val metadataFile = File(sessionDir, "session_metadata.json")
            val allRecordersSuccess = stopResults.values.all { it }
            val failedRecorders = stopResults.filterNot { it.value }.keys.toList()

            // Create completion metadata using safe JSON construction
            val metadata = try {
                val recordersArray = JSONArray()
                recorders.forEach { recordersArray.put(it.name) }

                val failedRecordersArray = JSONArray()
                failedRecorders.forEach { failedRecordersArray.put(it) }

                val recorderResultsObject = JSONObject()
                stopResults.forEach { (key, value) -> recorderResultsObject.put(key, value) }

                val stopErrorsObject = JSONObject()
                stopErrors.forEach { (key, value) -> stopErrorsObject.put(key, value) }

                val dateFormatter = java.text.SimpleDateFormat("yyyy-MM-dd'T'HH:mm:ss.SSS'Z'", java.util.Locale.US)

                JSONObject()
                    .put("session_id", sessionId)
                    .put("start_timestamp_ms", sessionStartTimestampMs)
                    .put("start_timestamp_ns", sessionStartTimestampNs)
                    .put("end_timestamp_ms", endTimestampMs)
                    .put("end_timestamp_ns", endTimestampNs)
                    .put("duration_ms", durationMs)
                    .put("device_model", Build.MODEL ?: "unknown")
                    .put("device_manufacturer", Build.MANUFACTURER ?: "unknown")
                    .put("android_version", Build.VERSION.RELEASE ?: "unknown")
                    .put("app_version", "1.0.0")
                    .put("recorders", recordersArray)
                    .put("session_status", if (allRecordersSuccess) "COMPLETED" else "COMPLETED_WITH_ERRORS")
                    .put("failed_recorders", failedRecordersArray)
                    .put("recorder_results", recorderResultsObject)
                    .put("stop_errors", stopErrorsObject)
                    .put("created_at", dateFormatter.format(java.util.Date(sessionStartTimestampMs)))
                    .put("completed_at", dateFormatter.format(java.util.Date(endTimestampMs)))
                    .toString(2) // Pretty print with 2-space indent
            } catch (jsonError: Exception) {
                Log.e("RecordingController", "Failed to create completion metadata JSON", jsonError)
                // Fallback to basic metadata
                """
                {
                    "session_id": "$sessionId",
                    "end_timestamp_ms": $endTimestampMs,
                    "duration_ms": $durationMs,
                    "session_status": "${if (allRecordersSuccess) "COMPLETED" else "COMPLETED_WITH_ERRORS"}",
                    "error": "JSON creation failed: ${jsonError.message}"
                }
                """.trimIndent()
            }

            metadataFile.writeText(metadata, Charsets.UTF_8)
            Log.d("RecordingController", "Session metadata updated: ${metadataFile.absolutePath}")
        } catch (e: Exception) {
            Log.e("RecordingController", "Failed to update session metadata: ${e.message}", e)
        }
    }

    /**
     * Get session timing information for external use
     */
    fun getSessionTiming(): SessionTiming? {
        return if (sessionStartTimestampNs > 0L) {
            SessionTiming(
                startTimestampNs = sessionStartTimestampNs,
                startTimestampMs = sessionStartTimestampMs,
                sessionId = _currentSessionId.value,
            )
        } else {
            null
        }
    }

    // SessionOrchestrator interface implementations

    override fun getCurrentSessionDirectory(): File? {
        return sessionRootDir
    }

    override fun getSessionsRootDirectory(): File {
        return ensureSessionsRoot()
    }

    /**
     * Validate that sufficient storage space is available for recording
     * Enhanced with session size estimation and monitoring
     */
    private fun validateStorageSpace() {
        try {
            val sessionsRoot = ensureSessionsRoot()
            val statsFs = android.os.StatFs(sessionsRoot.path)
            val availableBytes = statsFs.availableBytes
            val totalBytes = statsFs.totalBytes
            val availableMB = availableBytes / (1024 * 1024)
            val totalMB = totalBytes / (1024 * 1024)
            
            // Enhanced storage requirements calculation
            // Based on typical session requirements from documentation:
            // - RGB Video: 500-800 MB per 10 minutes
            // - RGB Frames: 200-400 MB per 10 minutes  
            // - Thermal CSV: 50-100 MB per 10 minutes
            // - GSR CSV: 5-10 MB per 10 minutes
            // Total estimated: ~750-1300 MB per 10 minutes
            
            val estimatedSessionSizeMB = calculateEstimatedSessionSize()
            val requiredMB = maxOf(estimatedSessionSizeMB, 100L) // Minimum 100MB baseline
            val safetyMarginMB = 50L // Additional safety margin
            val totalRequiredMB = requiredMB + safetyMarginMB
            
            Log.i("RecordingController", "Storage validation - Available: ${availableMB}MB (${String.format("%.1f", availableMB.toFloat() / totalMB * 100f)}%), " +
                    "Required: ${totalRequiredMB}MB (Estimated session: ${estimatedSessionSizeMB}MB + ${safetyMarginMB}MB safety)")
            
            if (availableMB < totalRequiredMB) {
                throw IllegalStateException(
                    "Insufficient storage space for recording. " +
                    "Available: ${availableMB}MB, Required: ${totalRequiredMB}MB " +
                    "(Session estimate: ${estimatedSessionSizeMB}MB + ${safetyMarginMB}MB safety margin). " +
                    "Please free up storage space or cleanup old sessions."
                )
            }
            
            // Warn if storage is getting low (less than 20% remaining after session)
            val remainingAfterSessionMB = availableMB - estimatedSessionSizeMB
            val lowStorageThresholdMB = totalMB * 0.2 // 20% of total storage
            
            if (remainingAfterSessionMB < lowStorageThresholdMB) {
                Log.w("RecordingController", "Storage space will be low after recording. " +
                        "Consider cleaning up old sessions. Remaining after session: ${remainingAfterSessionMB}MB")
            }
            
        } catch (e: Exception) {
            if (e is IllegalStateException) {
                throw e
            }
            Log.w("RecordingController", "Failed to check storage space: ${e.message}", e)
            // Don't block recording if we can't check storage space, but warn user
            Log.w("RecordingController", "Storage space validation failed - proceeding with recording but monitor disk usage")
        }
    }
    
    /**
     * Calculate estimated session size based on registered recorders and expected recording duration
     */
    private fun calculateEstimatedSessionSize(): Long {
        // Default 10-minute session estimate (can be enhanced to accept duration parameter)
        val estimatedDurationMinutes = 10L
        var totalEstimatedMB = 0L
        
        recorders.forEach { entry ->
            when (entry.name.lowercase()) {
                "rgb" -> {
                    // RGB: video (500-800MB) + frames (200-400MB) + CSV (1-2MB) per 10 min
                    totalEstimatedMB += (600 + 300 + 2) * estimatedDurationMinutes / 10
                }
                "thermal" -> {
                    // Thermal: CSV data (50-100MB) + metadata per 10 min
                    totalEstimatedMB += 75 * estimatedDurationMinutes / 10
                }
                "gsr" -> {
                    // GSR: CSV data (5-10MB) per 10 min
                    totalEstimatedMB += 8 * estimatedDurationMinutes / 10
                }
                "audio" -> {
                    // Audio: ~10MB per minute for 128kbps AAC
                    totalEstimatedMB += 10 * estimatedDurationMinutes
                }
                else -> {
                    // Unknown recorder - conservative estimate
                    totalEstimatedMB += 50 * estimatedDurationMinutes / 10
                }
            }
        }
        
        // Add overhead for metadata, logs, and unexpected data
        val overheadMB = 20L
        return totalEstimatedMB + overheadMB
    }

    override fun getRegisteredSensors(): List<String> {
        return recorders.map { it.name }
    }

    /**
     * Session timing information for multi-modal data alignment
     */
    data class SessionTiming(
        val startTimestampNs: Long,
        val startTimestampMs: Long,
        val sessionId: String?,
    )

    /**
     * Detect and handle crashed/interrupted sessions on startup
     */
    suspend fun performCrashRecovery() {
        Log.i("RecordingController", "Performing crash recovery check")
        
        try {
            val sessionsRoot = ensureSessionsRoot()
            val sessionDirs = sessionsRoot.listFiles { file -> file.isDirectory } ?: return
            
            for (sessionDir in sessionDirs) {
                val metadataFile = File(sessionDir, "session_metadata.json")
                if (metadataFile.exists()) {
                    val metadata = metadataFile.readText(Charsets.UTF_8)
                    val json = JSONObject(metadata)
                    val status = json.optString("session_status", "")
                    
                    if (status == "STARTED") {
                        // Found an unfinished session - mark it as crashed
                        Log.w("RecordingController", "Found crashed session: ${sessionDir.name}")
                        markSessionAsCrashed(sessionDir, json)
                    }
                }
            }
        } catch (e: Exception) {
            Log.e("RecordingController", "Error during crash recovery: ${e.message}", e)
        }
    }

    /**
     * Mark a session as crashed in its metadata
     */
    private fun markSessionAsCrashed(sessionDir: File, originalMetadata: JSONObject) {
        try {
            val crashTimestamp = System.currentTimeMillis()
            val updatedMetadata = originalMetadata
                .put("session_status", "CRASHED")
                .put("crash_detected_at", crashTimestamp)
                .put("recovery_note", "Session was interrupted and recovered on app restart")
            
            val metadataFile = File(sessionDir, "session_metadata.json")
            metadataFile.writeText(updatedMetadata.toString(2), Charsets.UTF_8)
            
            Log.i("RecordingController", "Marked session ${sessionDir.name} as crashed")
        } catch (e: Exception) {
            Log.e("RecordingController", "Failed to mark session as crashed: ${e.message}", e)
        }
    }

    /**
     * Handle sensor disconnection during recording (for external monitoring)
     */
    suspend fun handleSensorDisconnection(sensorName: String, error: String) {
        val entry = recorders.find { it.name == sensorName }
        if (entry != null && entry.state == RecorderState.RECORDING) {
            Log.w("RecordingController", "Sensor $sensorName disconnected during recording: $error")
            
            entry.state = RecorderState.ERROR
            entry.lastError = error
            updateSensorStates()
            
            // Attempt to stop the failed sensor gracefully
            try {
                entry.recorder.stop()
                entry.state = RecorderState.STOPPED
            } catch (e: Exception) {
                Log.e("RecordingController", "Failed to stop disconnected sensor $sensorName: ${e.message}", e)
            }
            
            // Check if this was a required sensor
            if (entry.isRequired) {
                Log.e("RecordingController", "Required sensor $sensorName disconnected - stopping entire session")
                stopSession()
            } else {
                Log.i("RecordingController", "Optional sensor $sensorName disconnected - continuing with other sensors")
                updateSensorStates()
            }
        }
    }

    /**
     * Attempt to reconnect a disconnected sensor
     */
    suspend fun attemptSensorReconnection(sensorName: String): Boolean {
        val entry = recorders.find { it.name == sensorName }
        if (entry != null && entry.state == RecorderState.ERROR) {
            Log.i("RecordingController", "Attempting to reconnect sensor: $sensorName")
            
            try {
                // If we're in a recording session, try to restart the sensor
                if (_state.value == SessionOrchestrator.State.RECORDING && sessionRootDir != null) {
                    val sensorDir = File(sessionRootDir!!, sensorName)
                    entry.recorder.start(sensorDir)
                    entry.state = RecorderState.RECORDING
                    entry.lastError = null
                    updateSensorStates()
                    
                    Log.i("RecordingController", "Successfully reconnected sensor: $sensorName")
                    return true
                }
            } catch (e: Exception) {
                Log.e("RecordingController", "Failed to reconnect sensor $sensorName: ${e.message}", e)
                entry.lastError = e.message
                updateSensorStates()
            }
        }
        return false
    }

    /**
     * Get current status of all sensors for UI display
     */
    fun getSensorStatusReport(): Map<String, String> {
        return recorders.associate { entry ->
            val status = when (entry.state) {
                RecorderState.IDLE -> "Ready"
                RecorderState.STARTING -> "Starting..."
                RecorderState.RECORDING -> "Recording"
                RecorderState.STOPPING -> "Stopping..."
                RecorderState.STOPPED -> "Stopped"
                RecorderState.ERROR -> "Error: ${entry.lastError ?: "Unknown"}"
            }
            entry.name to status
        }
    }
}<|MERGE_RESOLUTION|>--- conflicted
+++ resolved
@@ -159,19 +159,12 @@
         _state.value = SessionOrchestrator.State.PREPARING
         
         try {
-<<<<<<< HEAD
-            // Step 1: Validate prerequisites
+
             val prerequisites = validateRecordingPrerequisites()
             if (!meetsMinimumRequirements(prerequisites)) {
                 throw IllegalStateException("Prerequisites not met: ${getPrerequisiteErrors(prerequisites)}")
             }
 
-            // Step 2: Prepare session
-=======
-            // Validate storage space before starting recording
-            validateStorageSpace()
-            
->>>>>>> 80646ee6
             val id = sessionId ?: generateSessionId()
             val root = ensureSessionsRoot()
             val sessionDir = File(root, id)
