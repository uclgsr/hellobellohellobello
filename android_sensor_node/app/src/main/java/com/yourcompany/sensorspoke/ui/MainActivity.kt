package com.yourcompany.sensorspoke.ui

import android.annotation.SuppressLint
import android.app.AlertDialog
import android.content.BroadcastReceiver
import android.content.Context
import android.content.Intent
import android.content.IntentFilter
import android.content.SharedPreferences
import android.graphics.Color
import android.os.Build
import android.os.Bundle
import android.util.Log
import android.view.Menu
import android.view.MenuItem
import android.view.View
import android.view.ViewGroup
import android.widget.Button
import android.widget.TextView
import android.widget.Toast
import androidx.activity.viewModels
import androidx.appcompat.app.AppCompatActivity
import androidx.core.content.ContextCompat
import androidx.lifecycle.lifecycleScope
import androidx.viewpager2.widget.ViewPager2
import com.google.android.material.progressindicator.CircularProgressIndicator
import com.google.android.material.snackbar.Snackbar
import com.google.android.material.tabs.TabLayout
import com.google.android.material.tabs.TabLayoutMediator
import com.yourcompany.sensorspoke.R
import com.yourcompany.sensorspoke.controller.RecordingController
import com.yourcompany.sensorspoke.network.ConnectionManager
import com.yourcompany.sensorspoke.sensors.audio.AudioRecorder
import com.yourcompany.sensorspoke.sensors.coordination.MultiModalSensorCoordinator
import com.yourcompany.sensorspoke.sensors.gsr.ShimmerRecorder
import com.yourcompany.sensorspoke.sensors.rgb.RgbCameraRecorder
import com.yourcompany.sensorspoke.sensors.thermal.ThermalCameraRecorder
import com.yourcompany.sensorspoke.service.RecordingService
import com.yourcompany.sensorspoke.ui.adapters.MainPagerAdapter
import com.yourcompany.sensorspoke.ui.components.SensorStatusIndicator
import com.yourcompany.sensorspoke.ui.dialogs.QuickStartDialog
import com.yourcompany.sensorspoke.ui.models.SensorStatus
import com.yourcompany.sensorspoke.ui.navigation.NavigationController
import com.yourcompany.sensorspoke.ui.navigation.ThermalNavigationState
import com.yourcompany.sensorspoke.utils.PermissionManager
import com.yourcompany.sensorspoke.utils.UserExperience
import kotlinx.coroutines.launch
import java.io.File
import java.util.concurrent.TimeUnit

class MainActivity : AppCompatActivity() {
    companion object {
        private const val TAG = "MainActivity"
    }

    private val vm: MainViewModel by viewModels()

    private var controller: RecordingController? = null
    private var connectionManager: ConnectionManager? = null

    // Full integration: MultiModalSensorCoordinator for comprehensive sensor management
    private var multiModalCoordinator: MultiModalSensorCoordinator? = null

    // UI Components
    private var viewPager: ViewPager2? = null
    private var tabLayout: TabLayout? = null
    private var btnStartRecording: Button? = null
    private var btnStopRecording: Button? = null
    private var statusText: TextView? = null
<<<<<<< HEAD
    private var recordingTimeText: TextView? = null
    private var rootLayout: ViewGroup? = null

    // Sensor status indicators
    private var rgbStatusIndicator: View? = null
    private var rgbStatusText: TextView? = null
    private var thermalStatusIndicator: View? = null
    private var thermalStatusText: TextView? = null
    private var gsrStatusIndicator: View? = null
    private var gsrStatusText: TextView? = null
    private var pcStatusIndicator: View? = null
    private var pcStatusText: TextView? = null
=======
    private var recordingTimer: TextView? = null
    private var rootLayout: ViewGroup? = null

    // Sensor status indicators
    private var rgbSensorStatus: SensorStatusIndicator? = null
    private var thermalSensorStatus: SensorStatusIndicator? = null
    private var gsrSensorStatus: SensorStatusIndicator? = null
    private var pcSensorStatus: SensorStatusIndicator? = null
>>>>>>> f6993976

    // Enhanced navigation controller from IRCamera architecture
    private var navigationController: NavigationController? = null

    // User experience enhancements
    private lateinit var preferences: SharedPreferences
    private var isFirstLaunch: Boolean = false

    // Comprehensive permission management
    private lateinit var permissionManager: PermissionManager

    private val controlReceiver =
        object : BroadcastReceiver() {
            override fun onReceive(
                context: Context?,
                intent: Intent?,
            ) {
                val action = intent?.action ?: return
                when (action) {
                    RecordingService.ACTION_START_RECORDING -> {
                        val sessionId = intent.getStringExtra(RecordingService.EXTRA_SESSION_ID)
                        vm.updateUiState { copy(statusText = "Starting recording session: $sessionId") }
                        lifecycleScope.launch {
                            try {
                                ensureController().startSession(sessionId)
                                UserExperience.Messaging.showSuccess(this@MainActivity, "Recording started", sessionId)
                            } catch (e: Exception) {
                                UserExperience.Messaging.showUserFriendlyError(this@MainActivity, e.message ?: "Unknown error", "recording")
                            }
                        }
                    }

                    RecordingService.ACTION_STOP_RECORDING -> {
                        vm.updateUiState { copy(statusText = "Stopping recording...") }
                        lifecycleScope.launch {
                            runCatching {
                                controller?.stopSession()
                                UserExperience.Messaging.showSuccess(this@MainActivity, "Recording stopped")
                                vm.updateUiState { copy(statusText = "Ready to record") }
                            }.onFailure { e ->
                                UserExperience.Messaging.showUserFriendlyError(this@MainActivity, e.message ?: "Unknown error", "recording")
                            }
                        }
                    }

                    RecordingService.ACTION_FLASH_SYNC -> {
                        val ts = intent.getLongExtra(RecordingService.EXTRA_FLASH_TS_NS, 0L)
                        showFlashOverlay()
                        logFlashEvent(ts)
                    }
                }
            }
        }

    override fun onCreate(savedInstanceState: Bundle?) {
        super.onCreate(savedInstanceState)
        setContentView(R.layout.activity_main)

        // Initialize preferences and check first launch
        preferences = getSharedPreferences("sensor_spoke_prefs", Context.MODE_PRIVATE)
        isFirstLaunch = preferences.getBoolean("first_launch", true)

        // Initialize views
<<<<<<< HEAD
        initializeViews()
=======
        viewPager = findViewById(R.id.viewPager)
        tabLayout = findViewById(R.id.tabLayout)
        btnStartRecording = findViewById(R.id.btnStartRecording)
        btnStopRecording = findViewById(R.id.btnStopRecording)
        statusText = findViewById(R.id.statusText)
        recordingTimer = findViewById(R.id.recordingTimer)
        rootLayout = findViewById<ViewGroup>(android.R.id.content)
        
        // Initialize sensor status indicators
        rgbSensorStatus = findViewById(R.id.rgbSensorStatus)
        thermalSensorStatus = findViewById(R.id.thermalSensorStatus)
        gsrSensorStatus = findViewById(R.id.gsrSensorStatus)
        pcSensorStatus = findViewById(R.id.pcSensorStatus)
>>>>>>> f6993976

        // Setup ViewPager with fragments
        setupViewPager()

        // Setup button handlers
        setupButtons()

        // Setup toolbar with menu
        setupToolbar()

        // Initialize comprehensive permission management
        permissionManager = PermissionManager(this)

<<<<<<< HEAD
        // Initialize connection manager
        connectionManager = createConnectionManager()

        // Initialize ViewModel with orchestrator and connection manager
        initializeViewModel()

        // Setup UI state observers
        setupUiStateObservers()
=======
        // Initialize the ViewModel with the recording controller
        initializeViewModel()

        // Setup UI state observation
        observeUiState()
>>>>>>> f6993976

        // Initialize status
        vm.updateUiState { copy(statusText = "Initializing...") }

        // Initialize TC001 thermal camera system
        initializeTC001System()

        // Ensure background service for NSD + TCP server is running (skip during unit tests)
        if (!isRunningUnderTest()) {
            val svcIntent = Intent(this, RecordingService::class.java)
            if (Build.VERSION.SDK_INT >= Build.VERSION_CODES.O) {
                startForegroundService(svcIntent)
            } else {
                startService(svcIntent)
            }
        }

        // Show quick start guide for first-time users
        if (isFirstLaunch) {
            showQuickStartGuide()
        }

        // Request all permissions on startup if not already granted
        if (!permissionManager.areAllPermissionsGranted()) {
            requestAllPermissions()
        }

<<<<<<< HEAD
        // Initialize sensor status monitoring
        initializeSensorStatusMonitoring()

        vm.updateUiState { copy(statusText = "Ready to connect") }
    }

    /**
     * Initialize all UI view references
     */
    private fun initializeViews() {
        viewPager = findViewById(R.id.viewPager)
        tabLayout = findViewById(R.id.tabLayout)
        btnStartRecording = findViewById(R.id.btnStartRecording)
        btnStopRecording = findViewById(R.id.btnStopRecording)
        statusText = findViewById(R.id.statusText)
        recordingTimeText = findViewById(R.id.recordingTimeText)
        rootLayout = findViewById<ViewGroup>(android.R.id.content)

        // Initialize sensor status indicators
        rgbStatusIndicator = findViewById(R.id.rgbStatusIndicator)
        rgbStatusText = findViewById(R.id.rgbStatusText)
        thermalStatusIndicator = findViewById(R.id.thermalStatusIndicator)
        thermalStatusText = findViewById(R.id.thermalStatusText)
        gsrStatusIndicator = findViewById(R.id.gsrStatusIndicator)
        gsrStatusText = findViewById(R.id.gsrStatusText)
        pcStatusIndicator = findViewById(R.id.pcStatusIndicator)
        pcStatusText = findViewById(R.id.pcStatusText)
    }

    /**
     * Create and configure connection manager
     */
    private fun createConnectionManager(): ConnectionManager? {
        return try {
            val networkClient = com.yourcompany.sensorspoke.network.NetworkClient(this)
            val manager = ConnectionManager(this, networkClient)
            
            // Setup connection callbacks
            manager.onConnectionEstablished = { address, port ->
                runOnUiThread {
                    vm.updatePcConnectionStatus(true, "$address:$port")
                    showToast("Connected to PC Hub")
                }
            }
            
            manager.onConnectionLost = {
                runOnUiThread {
                    vm.updatePcConnectionStatus(false)
                    showToast("Connection to PC Hub lost")
                }
            }
            
            manager.onConnectionRestored = {
                runOnUiThread {
                    vm.updatePcConnectionStatus(true)
                    showToast("Connection restored")
                }
            }
            
            manager.onReconnectFailed = {
                runOnUiThread {
                    vm.showError("Failed to reconnect to PC Hub")
                }
            }
            
            manager
        } catch (e: Exception) {
            Log.e(TAG, "Failed to create connection manager", e)
            null
        }
    }

    /**
     * Initialize ViewModel with orchestrator and connection manager
     */
    private fun initializeViewModel() {
        val orchestrator = ensureController()
        connectionManager?.let { connManager ->
            vm.initialize(orchestrator, connManager)
        } ?: run {
            vm.initialize(orchestrator)
        }
    }

    /**
     * Setup UI state observers for reactive updates
     */
    private fun setupUiStateObservers() {
        // Observe main UI state
        lifecycleScope.launch {
            vm.uiState.collect { uiState ->
                updateUI(uiState)
            }
        }

        // Observe error messages for dialogs
        lifecycleScope.launch {
            vm.showErrorDialog.collect { showDialog ->
                if (showDialog) {
                    vm.errorMessage.value?.let { message ->
                        showErrorDialog(message)
                    }
                }
            }
        }

        // Observe sensor status for individual updates
        lifecycleScope.launch {
            vm.sensorStatus.collect { sensorMap ->
                updateSensorStatusIndicators(sensorMap)
            }
        }

        // Observe recording state for button updates
        lifecycleScope.launch {
            vm.recordingState.collect { state ->
                updateButtonsForRecordingState(state)
            }
        }
    }

    /**
     * Update UI based on comprehensive UI state
     */
    private fun updateUI(state: MainViewModel.MainUiState) {
        // Update status text
        statusText?.text = state.statusText
        updateStatusTextColor(state.statusText)

        // Update recording time visibility and text
        if (state.isRecording) {
            recordingTimeText?.visibility = View.VISIBLE
            recordingTimeText?.text = "Recording: ${state.recordingElapsedTime}"
        } else {
            recordingTimeText?.visibility = View.GONE
        }

        // Update button states
        btnStartRecording?.isEnabled = state.startButtonEnabled
        btnStopRecording?.isEnabled = state.stopButtonEnabled
        
        // Update button text based on recording state
        btnStartRecording?.text = if (state.isRecording) "Recording..." else "Start Recording"

        // Update sensor status indicators
        updateSensorIndicator(rgbStatusIndicator, rgbStatusText, state.isCameraConnected, "RGB")
        updateSensorIndicator(thermalStatusIndicator, thermalStatusText, state.isThermalConnected, "Thermal", state.thermalStatus.isSimulated)
        updateSensorIndicator(gsrStatusIndicator, gsrStatusText, state.isShimmerConnected, "GSR")
        updateSensorIndicator(pcStatusIndicator, pcStatusText, state.isPcConnected, "PC Link")

        // Add thermal simulation indicator
        if (state.thermalStatus.isSimulated) {
            thermalStatusText?.text = "Thermal (Sim)"
        }
    }

    /**
     * Update individual sensor status indicator
     */
    private fun updateSensorIndicator(indicator: View?, textView: TextView?, isConnected: Boolean, label: String, isSimulated: Boolean = false) {
        indicator?.background = ContextCompat.getDrawable(this, when {
            isConnected && isSimulated -> R.drawable.status_indicator_orange
            isConnected -> R.drawable.status_indicator_green
            else -> R.drawable.status_indicator_red
        })
        
        textView?.text = when {
            isConnected && isSimulated -> "$label (Sim)"
            isConnected -> label
            else -> label
        }
    }

    /**
     * Update sensor status indicators from sensor map
     */
    private fun updateSensorStatusIndicators(sensorMap: Map<String, MainViewModel.SensorStatus>) {
        sensorMap["rgb"]?.let { status ->
            vm.updateRgbCameraStatus(status.isActive)
        }
        
        sensorMap["thermal"]?.let { status ->
            vm.updateThermalStatus(status.isActive, status.isSimulated)
        }
        
        sensorMap["gsr"]?.let { status ->
            vm.updateGsrStatus(status.isActive)
        }
    }

    /**
     * Update button states based on recording state
     */
    private fun updateButtonsForRecordingState(state: MainViewModel.RecordingState) {
        when (state) {
            MainViewModel.RecordingState.IDLE -> {
                btnStartRecording?.isEnabled = permissionManager.areAllPermissionsGranted()
                btnStopRecording?.isEnabled = false
                btnStartRecording?.text = "Start Recording"
            }
            MainViewModel.RecordingState.PREPARING -> {
                btnStartRecording?.isEnabled = false
                btnStopRecording?.isEnabled = false
                btnStartRecording?.text = "Preparing..."
            }
            MainViewModel.RecordingState.RECORDING -> {
                btnStartRecording?.isEnabled = false
                btnStopRecording?.isEnabled = true
                btnStartRecording?.text = "Recording..."
            }
            MainViewModel.RecordingState.STOPPING -> {
                btnStartRecording?.isEnabled = false
                btnStopRecording?.isEnabled = false
                btnStartRecording?.text = "Stopping..."
            }
            MainViewModel.RecordingState.ERROR -> {
                btnStartRecording?.isEnabled = true
                btnStopRecording?.isEnabled = false
                btnStartRecording?.text = "Start Recording"
            }
        }
    }

    /**
     * Initialize sensor status monitoring
     */
    private fun initializeSensorStatusMonitoring() {
        lifecycleScope.launch {
            while (true) {
                try {
                    // Monitor RGB camera status
                    monitorRgbCameraStatus()
                    
                    // Monitor thermal camera status
                    monitorThermalCameraStatus()
                    
                    // Monitor GSR sensor status
                    monitorGsrSensorStatus()
                    
                } catch (e: Exception) {
                    Log.e(TAG, "Error monitoring sensor status", e)
                }
                
                kotlinx.coroutines.delay(3000) // Check every 3 seconds
            }
        }
    }

    /**
     * Monitor RGB camera status
     */
    private suspend fun monitorRgbCameraStatus() {
        try {
            // Check if camera is available (simplified check)
            val cameraManager = getSystemService(Context.CAMERA_SERVICE) as android.hardware.camera2.CameraManager
            val cameraIds = cameraManager.cameraIdList
            val isAvailable = cameraIds.isNotEmpty()
            
            vm.updateRgbCameraStatus(isAvailable, isAvailable)
        } catch (e: Exception) {
            vm.updateRgbCameraStatus(false)
        }
    }

    /**
     * Monitor thermal camera status
     */
    private suspend fun monitorThermalCameraStatus() {
        try {
            // Check if thermal camera is connected (this would be device-specific)
            // For now, simulate the check
            val isHardwareConnected = checkThermalHardware()
            val isSimulated = !isHardwareConnected
            
            vm.updateThermalStatus(true, isSimulated, if (isHardwareConnected) "TC001" else null)
        } catch (e: Exception) {
            vm.updateThermalStatus(false, false)
        }
    }

    /**
     * Monitor GSR sensor status
     */
    private suspend fun monitorGsrSensorStatus() {
        try {
            // Check Shimmer connection status
            // This would integrate with the actual Shimmer sensor status
            val isConnected = checkShimmerConnection()
            
            vm.updateGsrStatus(isConnected, if (isConnected) "Shimmer3" else null)
        } catch (e: Exception) {
            vm.updateGsrStatus(false)
        }
    }

    /**
     * Check thermal hardware availability
     */
    private fun checkThermalHardware(): Boolean {
        // This would integrate with the actual TC001 SDK
        // For now, return false to simulate simulation mode
        return false
    }

    /**
     * Check Shimmer connection status
     */
    private fun checkShimmerConnection(): Boolean {
        // This would integrate with the actual Shimmer API
        // For now, return false to show disconnected state
        return false
    }

    /**
     * Show error dialog with proper material design
     */
    private fun showErrorDialog(message: String) {
        AlertDialog.Builder(this)
            .setTitle("Error")
            .setMessage(message)
            .setPositiveButton("OK") { dialog, _ ->
                dialog.dismiss()
                vm.clearError()
            }
            .setCancelable(false)
            .show()
    }

    /**
     * Show toast message
     */
    private fun showToast(message: String) {
        Toast.makeText(this, message, Toast.LENGTH_SHORT).show()
    }

    /**
     * Update status text color based on content
     */
    private fun updateStatusTextColor(message: String) {
        statusText?.setTextColor(ContextCompat.getColor(this, when {
            message.contains("error", ignoreCase = true) ||
                message.contains("failed", ignoreCase = true) -> android.R.color.holo_red_dark
            message.contains("recording", ignoreCase = true) -> android.R.color.holo_red_light
            message.contains("ready", ignoreCase = true) ||
                message.contains("connected", ignoreCase = true) ||
                message.contains("success", ignoreCase = true) -> android.R.color.holo_green_dark
            message.contains("checking", ignoreCase = true) ||
                message.contains("starting", ignoreCase = true) ||
                message.contains("stopping", ignoreCase = true) -> android.R.color.holo_blue_dark
            else -> android.R.color.primary_text_light
        }))
=======
        // Initialize sensor status indicators with realistic initial states
        initializeSensorStatusIndicators()

        updateStatusText("Ready to connect")
>>>>>>> f6993976
    }

    /**
     * Initialize sensor status indicators with default states
     */
    private fun initializeSensorStatusIndicators() {
        // Initialize with default sensor names for display
        rgbSensorStatus?.updateStatus("RGB", SensorStatusIndicator.SensorStatus(
            name = "RGB Camera",
            isActive = false,
            isHealthy = false,
            statusMessage = "Offline"
        ))
        
        thermalSensorStatus?.updateStatus("Thermal", SensorStatusIndicator.SensorStatus(
            name = "Thermal Camera",
            isActive = false,
            isHealthy = false,
            statusMessage = "Offline"
        ))
        
        gsrSensorStatus?.updateStatus("GSR", SensorStatusIndicator.SensorStatus(
            name = "GSR Sensor",
            isActive = false,
            isHealthy = false,
            statusMessage = "Disconnected"
        ))
        
        pcSensorStatus?.updateStatus("PC", SensorStatusIndicator.SensorStatus(
            name = "PC Link",
            isActive = false,
            isHealthy = false,
            statusMessage = "Not Connected"
        ))
        
        // Then update with ViewModel data
        updateSensorStatus()
    }

    /**
     * Initialize the ViewModel with the recording controller
     */
    private fun initializeViewModel() {
        lifecycleScope.launch {
            val controller = ensureController()
            vm.initialize(controller)
        }
    }

    /**
     * Observe UI state changes and update the interface accordingly
     */
    private fun observeUiState() {
        lifecycleScope.launch {
            vm.uiState.collect { state ->
                // Update status text
                statusText?.text = state.statusText
                
                // Update recording timer
                if (state.isRecording && state.recordingDurationSeconds > 0) {
                    recordingTimer?.visibility = View.VISIBLE
                    recordingTimer?.text = formatRecordingTime(state.recordingDurationSeconds)
                } else {
                    recordingTimer?.visibility = View.GONE
                }
                
                // Update button states
                btnStartRecording?.isEnabled = state.startButtonEnabled
                btnStopRecording?.isEnabled = state.stopButtonEnabled
                
                // Update button text based on recording state
                btnStartRecording?.text = if (state.isRecording) "Recording..." else "Start Recording"
                
                // Update sensor status indicators
                rgbSensorStatus?.updateStatus("RGB Camera", state.cameraStatus.toSensorStatusIndicator())
                thermalSensorStatus?.updateStatus("Thermal", state.thermalStatus.toSensorStatusIndicator())
                gsrSensorStatus?.updateStatus("GSR", state.shimmerStatus.toSensorStatusIndicator())
                pcSensorStatus?.updateStatus("PC Link", state.pcStatus.toSensorStatusIndicator())
                
                // Handle error dialog
                if (state.showErrorDialog && !state.errorMessage.isNullOrEmpty()) {
                    showErrorDialog(state.errorMessage)
                }
                
                // Handle thermal simulation feedback
                if (state.thermalIsSimulated && state.isThermalConnected) {
                    showThermalSimulationOverlay()
                }
            }
        }
    }

    /**
     * Format recording time in HH:MM:SS format
     */
    private fun formatRecordingTime(seconds: Long): String {
        val hours = TimeUnit.SECONDS.toHours(seconds)
        val minutes = TimeUnit.SECONDS.toMinutes(seconds) % 60
        val secs = seconds % 60
        return String.format("%02d:%02d:%02d", hours, minutes, secs)
    }

    /**
     * Convert SensorStatus to SensorStatusIndicator.SensorStatus
     */
    private fun SensorStatus.toSensorStatusIndicator(): SensorStatusIndicator.SensorStatus {
        return SensorStatusIndicator.SensorStatus(
            name = this.name,
            isActive = this.isActive,
            isHealthy = this.isHealthy,
            lastUpdate = this.lastUpdate,
            statusMessage = this.statusMessage
        )
    }

    /**
     * Show error dialog with user-friendly message
     */
    private fun showErrorDialog(message: String) {
        AlertDialog.Builder(this)
            .setTitle("Error")
            .setMessage(message)
            .setPositiveButton("OK") { _, _ ->
                vm.clearError()
            }
            .setOnDismissListener {
                vm.clearError() 
            }
            .show()
    }

    /**
     * Show thermal simulation overlay when thermal camera is in simulation mode
     */
    private fun showThermalSimulationOverlay() {
        rootLayout?.let { layout ->
            val snackbar = Snackbar.make(
                layout, 
                "Thermal Camera Simulation (device not found)", 
                Snackbar.LENGTH_LONG
            )
            snackbar.show()
        }
    }

    private fun setupToolbar() {
        supportActionBar?.setDisplayShowTitleEnabled(true)
        supportActionBar?.title = "Sensor Spoke"
    }

    override fun onCreateOptionsMenu(menu: Menu?): Boolean {
        menuInflater.inflate(R.menu.main_menu, menu)
        return true
    }

    override fun onOptionsItemSelected(item: MenuItem): Boolean =
        when (item.itemId) {
            R.id.action_quick_start -> {
                showQuickStartGuide()
                true
            }
            R.id.action_connection_help -> {
                showConnectionHelp()
                true
            }
            R.id.action_reset_tutorial -> {
                resetFirstLaunchFlag()
                true
            }
            R.id.action_thermal_settings -> {
                // Navigate to thermal settings using enhanced navigation
                navigationController?.navigateToThermalCamera(ThermalNavigationState.SETTINGS)
                true
            }
            else -> super.onOptionsItemSelected(item)
        }

    private fun setupViewPager() {
        val adapter = MainPagerAdapter(this)
        viewPager?.adapter = adapter

        // Initialize enhanced navigation controller
        viewPager?.let { vp ->
            navigationController = NavigationController(this, vp)
        }

        // Connect TabLayout with ViewPager2
        tabLayout?.let { tabLayout ->
            viewPager?.let { viewPager ->
                TabLayoutMediator(tabLayout, viewPager) { tab, position ->
                    tab.text = MainPagerAdapter.TAB_TITLES[position]
                }.attach()

                // Register page change callback for enhanced navigation tracking
                viewPager.registerOnPageChangeCallback(
                    object : ViewPager2.OnPageChangeCallback() {
                        override fun onPageSelected(position: Int) {
                            super.onPageSelected(position)
                            navigationController?.updateCurrentTab(position)
                        }
                    },
                )
            }
        }
    }

    private fun setupButtons() {
        btnStartRecording?.setOnClickListener {
<<<<<<< HEAD
            // Enhanced UI feedback during permission checks
            vm.updateUiState { copy(statusText = "Checking permissions...") }
            btnStartRecording?.isEnabled = false

            if (permissionManager.areAllPermissionsGranted()) {
                startRecording()
            } else {
                vm.showToast("Checking permissions for all sensors")
                requestAllPermissions()
            }
        }

        btnStopRecording?.setOnClickListener {
            // Enhanced UI feedback during stop operation
            vm.updateUiState { copy(statusText = "Stopping recording...") }
            btnStopRecording?.isEnabled = false
=======
            startRecording()
        }

        btnStopRecording?.setOnClickListener {
>>>>>>> f6993976
            stopRecording()
        }
    }

<<<<<<< HEAD
    private fun startRecording() {
        lifecycleScope.launch {
            try {
                // Use ViewModel to start recording
                vm.startRecording()
                
                // Fallback to coordinator/controller if ViewModel doesn't handle it
                val coordinator = ensureMultiModalCoordinator()
                val sessionDir = File(applicationContext.filesDir, "sessions")
                if (!sessionDir.exists()) sessionDir.mkdirs()

                val startResult = coordinator.startRecording(sessionDir)

                if (startResult) {
                    showToast("Full multi-modal recording started")
                    vm.onRecordingCompleted("Full integration recording in progress")
                } else {
                    Log.w(TAG, "Coordinator failed, falling back to individual recorders")
                    ensureController().startSession()
                    showToast("Recording started (fallback mode)")
                    vm.onRecordingCompleted("Recording in progress (fallback)")
                }
            } catch (e: Exception) {
                vm.showError("Failed to start recording: ${e.message}")
                Log.e(TAG, "Recording start failed", e)
            }
        }
    }

    private fun stopRecording() {
        lifecycleScope.launch {
            try {
                // Use ViewModel to stop recording
                vm.stopRecording()
                
                // Fallback to coordinator/controller if ViewModel doesn't handle it
                val coordinator = multiModalCoordinator
                if (coordinator != null) {
                    val stopResult = coordinator.stopRecording()
                    if (stopResult) {
                        showToast("Full multi-modal recording stopped")
                        vm.onRecordingCompleted("Files saved to sessions directory")
                        return@launch
                    } else {
                        Log.w(TAG, "Coordinator stop failed, trying individual controller")
                    }
                }
=======
    /**
     * Enhanced status text updates with visual indicators.
     */
    private fun updateStatusText(message: String) {
        vm.updateStatusText(message)
        
        // Add color coding based on status
        when {
            message.contains("error", ignoreCase = true) ||
                message.contains("failed", ignoreCase = true) -> {
                statusText?.setTextColor(ContextCompat.getColor(this, android.R.color.holo_red_dark))
            }
            message.contains("recording", ignoreCase = true) -> {
                statusText?.setTextColor(ContextCompat.getColor(this, android.R.color.holo_red_light))
            }
            message.contains("ready", ignoreCase = true) ||
                message.contains("connected", ignoreCase = true) ||
                message.contains("success", ignoreCase = true) -> {
                statusText?.setTextColor(ContextCompat.getColor(this, android.R.color.holo_green_dark))
            }
            message.contains("checking", ignoreCase = true) ||
                message.contains("starting", ignoreCase = true) ||
                message.contains("stopping", ignoreCase = true) -> {
                statusText?.setTextColor(ContextCompat.getColor(this, android.R.color.holo_blue_dark))
            }
            else -> {
                statusText?.setTextColor(ContextCompat.getColor(this, android.R.color.primary_text_light))
            }
        }

        Log.i(TAG, "Status: $message")
    }

    /**
     * Update sensor status based on actual sensor state 
     */
    private fun updateSensorStatus() {
        // RGB Camera status (simulate for now)
        val rgbStatus = SensorStatus(
            name = "RGB Camera",
            isActive = true, // Would be updated by actual camera manager
            isHealthy = true,
            statusMessage = getString(R.string.sensor_rgb_active)
        )
        vm.updateSensorStatus("rgb", rgbStatus)

        // Thermal Camera status (simulate detection)
        val thermalStatus = SensorStatus(
            name = "Thermal Camera",
            isActive = false, // Would be updated by thermal camera manager
            isHealthy = false,
            statusMessage = getString(R.string.sensor_thermal_simulated)
        )
        vm.updateSensorStatus("thermal", thermalStatus)

        // GSR Sensor status (simulate BLE connection)
        val gsrStatus = SensorStatus(
            name = "GSR Sensor",
            isActive = false, // Would be updated by Shimmer manager
            isHealthy = false,
            statusMessage = getString(R.string.sensor_gsr_disconnected)
        )
        vm.updateSensorStatus("gsr", gsrStatus)

        // PC Link status (simulate network connection)
        val pcStatus = SensorStatus(
            name = "PC Link",
            isActive = false, // Would be updated by network manager
            isHealthy = false,
            statusMessage = getString(R.string.sensor_pc_disconnected)
        )
        vm.updateSensorStatus("pc", pcStatus)
    }

    /**
     * Enhanced connection status indicator.
     */
    private fun updateConnectionStatus(connected: Boolean, serverInfo: String = "") {
        val statusMessage = if (connected) {
            "Connected to PC Hub${if (serverInfo.isNotEmpty()) " ($serverInfo)" else ""}"
        } else {
            "Not connected to PC Hub"
        }

        // Update PC connection status through ViewModel
        val pcStatus = SensorStatus(
            name = "PC Link",
            isActive = connected,
            isHealthy = connected,
            statusMessage = if (connected) getString(R.string.sensor_pc_connected) else getString(R.string.sensor_pc_disconnected)
        )
        vm.updateSensorStatus("pc", pcStatus)

        // Update status text
        updateStatusText(statusMessage)
>>>>>>> f6993976

                controller?.stopSession()
                showToast("Recording stopped")
                vm.onRecordingCompleted("Files saved successfully")
                
            } catch (e: Exception) {
                vm.showError("Failed to stop recording: ${e.message}")
                Log.e(TAG, "Recording stop failed", e)
                // Re-enable buttons on error
                btnStartRecording?.isEnabled = true
                btnStopRecording?.isEnabled = true
            }
        }
    }

    @SuppressLint("UnspecifiedRegisterReceiverFlag")
    override fun onStart() {
        super.onStart()
        val filter =
            IntentFilter().apply {
                addAction(RecordingService.ACTION_START_RECORDING)
                addAction(RecordingService.ACTION_STOP_RECORDING)
                addAction(RecordingService.ACTION_FLASH_SYNC)
            }
        if (Build.VERSION.SDK_INT >= 33) {
            registerReceiver(controlReceiver, filter, RECEIVER_NOT_EXPORTED)
        } else {
            @Suppress("DEPRECATION")
            registerReceiver(controlReceiver, filter)
        }
    }

    override fun onStop() {
        super.onStop()
        runCatching { unregisterReceiver(controlReceiver) }
    }

    override fun onDestroy() {
        super.onDestroy()
        // Cleanup MultiModalSensorCoordinator for full integration
        lifecycleScope.launch {
            multiModalCoordinator?.stopRecording()
            multiModalCoordinator = null
        }

        // Cleanup permission manager
        permissionManager.cleanup()
    }

    private fun ensureController(): RecordingController {
        val existing = controller
        if (existing != null) return existing
        val c = RecordingController(applicationContext)
        // Register recorders
        c.register("rgb", RgbCameraRecorder(applicationContext, this))
        c.register("thermal", ThermalCameraRecorder(applicationContext))
        c.register("gsr", ShimmerRecorder(applicationContext))
        c.register("audio", AudioRecorder(applicationContext)) // FR5: Audio recording support
        controller = c
        return c
    }

    /**
     * Ensure MultiModalSensorCoordinator is initialized - Full Integration
     */
    private suspend fun ensureMultiModalCoordinator(): MultiModalSensorCoordinator {
        val existing = multiModalCoordinator
        if (existing != null) return existing

        val coordinator = MultiModalSensorCoordinator(applicationContext, this)

        // Initialize the complete multi-modal system
        val initResult = coordinator.initializeSystem()
        if (initResult) {
            Log.i("MainActivity", "MultiModalSensorCoordinator initialized successfully - Full Integration active")
        } else {
            Log.w("MainActivity", "MultiModalSensorCoordinator initialization failed, falling back to individual recorders")
        }

        multiModalCoordinator = coordinator
        return coordinator
    }

<<<<<<< HEAD
    // Remove old recording methods - now handled by enhanced methods above
    @Deprecated("Use enhanced startRecording method")
    private fun startRecordingOld() {
        // This method has been replaced by the enhanced startRecording method
    }

    @Deprecated("Use enhanced stopRecording method") 
    private fun stopRecordingOld() {
        // This method has been replaced by the enhanced stopRecording method
=======
    private fun startRecording() {
        // Enhanced UI feedback during permission checks
        vm.updateStatusText("Checking permissions...")
        btnStartRecording?.isEnabled = false

        if (permissionManager.areAllPermissionsGranted()) {
            vm.startRecording()
        } else {
            vm.showProgress("Checking permissions for all sensors")
            requestAllPermissions()
        }
    }

    private fun stopRecording() {
        // Enhanced UI feedback during stop operation
        vm.updateStatusText("Stopping recording...")
        btnStopRecording?.isEnabled = false
        vm.stopRecording()
>>>>>>> f6993976
    }

    private fun showQuickStartGuide() {
        QuickStartDialog.show(this) {
            // Mark first launch as complete
            preferences
                .edit()
                .putBoolean("first_launch", false)
                .apply()

            UserExperience.Messaging.showStatus(this, "Quick start guide completed!")
        }
    }

    private fun showConnectionHelp() {
        val troubleshootingSteps = UserExperience.QuickStart.getConnectionTroubleshootingSteps()
        val message =
            "Connection Troubleshooting:\n\n" +
                troubleshootingSteps
                    .mapIndexed { index, step ->
                        "${index + 1}. $step"
                    }.joinToString("\n")

        // Show as a Snackbar with action
        rootLayout?.let { layout ->
            val snackbar =
                Snackbar
                    .make(layout, "Connection help available", Snackbar.LENGTH_LONG)
                    .setAction("Show Help") {
                        Toast.makeText(this, message, Toast.LENGTH_LONG).show()
                    }
            snackbar.show()
        }
    }

    private fun resetFirstLaunchFlag() {
        preferences
            .edit()
            .putBoolean("first_launch", true)
            .apply()
        UserExperience.Messaging.showStatus(this, "Tutorial will show on next launch")
    }

    private fun showFlashOverlay() {
        val parent = rootLayout ?: return
        val flashStartTime = System.nanoTime()

        val flash =
            View(this).apply {
                setBackgroundColor(Color.WHITE)
                layoutParams =
                    ViewGroup.LayoutParams(ViewGroup.LayoutParams.MATCH_PARENT, ViewGroup.LayoutParams.MATCH_PARENT)
                alpha = 1f
            }
        parent.addView(flash)

        // Log flash display timing for synchronization validation
        Log.d("FlashSync", "Flash overlay displayed at: ${flashStartTime}ns")

        flash.postDelayed({
            parent.removeView(flash)
            val flashEndTime = System.nanoTime()
            Log.d("FlashSync", "Flash overlay removed at: ${flashEndTime}ns (duration: ${(flashEndTime - flashStartTime) / 1_000_000}ms)")
        }, 150)
    }

    private fun logFlashEvent(tsNs: Long) {
        try {
            val actualFlashTime = System.nanoTime()
            val dir = getExternalFilesDir(null) ?: filesDir
            val f = File(dir, "flash_sync_events.csv")
            if (!f.exists()) {
                f.writeText("trigger_timestamp_ns,actual_flash_timestamp_ns,sync_delay_ms,device_id\n")
            }

            val syncDelay = (actualFlashTime - tsNs) / 1_000_000.0 // Convert to milliseconds
            val deviceId =
                android.os.Build.MODEL
                    ?.replace(" ", "_") ?: "unknown"

            f.appendText("$tsNs,$actualFlashTime,$syncDelay,$deviceId\n")

            Log.i("FlashSync", "Flash event logged - Sync delay: ${syncDelay}ms")
        } catch (e: Exception) {
            Log.e("FlashSync", "Failed to log flash event: ${e.message}", e)
        } catch (_: Exception) {
        }
    }

    /**
     * Navigate to thermal camera preview - Enhanced integration method
     */
    fun navigateToThermalPreview() {
        // Use NavigationController to navigate to thermal camera
        navigationController?.navigateToThermalCamera(ThermalNavigationState.PREVIEW)
    }

    /**
     * Navigate to thermal camera settings
     */
    fun navigateToThermalSettings() {
        navigationController?.navigateToThermalCamera(ThermalNavigationState.SETTINGS)
    }

    /**
     * Initialize TC001 thermal camera system
     */
    private fun initializeTC001System() {
        try {
            // Initialize TC001 logging
            com.yourcompany.sensorspoke.sensors.thermal.tc001.TC001InitUtil
                .initLog()

            // Initialize TC001 USB receivers
            com.yourcompany.sensorspoke.sensors.thermal.tc001.TC001InitUtil
                .initReceiver(this)

            // Initialize TC001 device manager
            com.yourcompany.sensorspoke.sensors.thermal.tc001.TC001InitUtil
                .initTC001DeviceManager(this)

            Log.i("MainActivity", "TC001 thermal camera system initialized successfully")
        } catch (e: Exception) {
            Log.e("MainActivity", "Failed to initialize TC001 system", e)
        }
    }

    /**
     * Request all necessary permissions for multi-modal recording
     */
    private fun requestAllPermissions() {
<<<<<<< HEAD
        vm.updateUiState { copy(statusText = "Requesting permissions...") }

        permissionManager.requestAllPermissions { allGranted ->
            if (allGranted) {
                vm.updateUiState { 
                    copy(
                        statusText = "All permissions granted - Ready to record",
                        startButtonEnabled = true
                    )
                }
                showToast("All sensor permissions granted. Ready to start recording!")
            } else {
                vm.updateUiState { 
                    copy(statusText = "Some permissions denied - Limited functionality") 
                }
                vm.showError("Some permissions were denied. Recording may not include all sensors.")
                Log.d(TAG, "Permission status: ${permissionManager.getPermissionStatus()}")
=======
        vm.updateStatusText("Requesting permissions...")

        permissionManager.requestAllPermissions { allGranted ->
            if (allGranted) {
                vm.updateStatusText("All permissions granted - Ready to record")
                vm.hideProgress()
                UserExperience.Messaging.showSuccess(
                    this,
                    "All sensor permissions granted. Ready to start recording!",
                )
                
                // Update sensor status to reflect permission grants
                updateSensorStatus()
            } else {
                vm.updateStatusText("Some permissions denied - Limited functionality")
                vm.hideProgress()
                UserExperience.Messaging.showUserFriendlyError(
                    this,
                    "Some permissions were denied. Recording may not include all sensors.",
                    "permission",
                )

                // Show detailed permission status in debug
                Log.d("MainActivity", "Permission status: ${permissionManager.getPermissionStatus()}")
>>>>>>> f6993976
            }
        }
    }

    /**
     * Show toast message for transient notifications
     */
    fun showToast(message: String) {
        Toast.makeText(this, message, Toast.LENGTH_SHORT).show()
    }

    /**
     * Show user-friendly error with Toast
     */
    private fun showUserFriendlyError(message: String, context: String = "") {
        val fullMessage = if (context.isNotEmpty()) {
            "Error in $context: $message"
        } else {
            message
        }
        showToast(fullMessage)
        vm.showError(fullMessage)
    }

    /**
     * Check if we're running under test conditions
     */
    private fun isRunningUnderTest(): Boolean {
        return try {
            Class.forName("androidx.test.espresso.Espresso")
            true
        } catch (e: ClassNotFoundException) {
            false
        }
    }
}<|MERGE_RESOLUTION|>--- conflicted
+++ resolved
@@ -67,7 +67,6 @@
     private var btnStartRecording: Button? = null
     private var btnStopRecording: Button? = null
     private var statusText: TextView? = null
-<<<<<<< HEAD
     private var recordingTimeText: TextView? = null
     private var rootLayout: ViewGroup? = null
 
@@ -80,16 +79,6 @@
     private var gsrStatusText: TextView? = null
     private var pcStatusIndicator: View? = null
     private var pcStatusText: TextView? = null
-=======
-    private var recordingTimer: TextView? = null
-    private var rootLayout: ViewGroup? = null
-
-    // Sensor status indicators
-    private var rgbSensorStatus: SensorStatusIndicator? = null
-    private var thermalSensorStatus: SensorStatusIndicator? = null
-    private var gsrSensorStatus: SensorStatusIndicator? = null
-    private var pcSensorStatus: SensorStatusIndicator? = null
->>>>>>> f6993976
 
     // Enhanced navigation controller from IRCamera architecture
     private var navigationController: NavigationController? = null
@@ -153,23 +142,7 @@
         isFirstLaunch = preferences.getBoolean("first_launch", true)
 
         // Initialize views
-<<<<<<< HEAD
         initializeViews()
-=======
-        viewPager = findViewById(R.id.viewPager)
-        tabLayout = findViewById(R.id.tabLayout)
-        btnStartRecording = findViewById(R.id.btnStartRecording)
-        btnStopRecording = findViewById(R.id.btnStopRecording)
-        statusText = findViewById(R.id.statusText)
-        recordingTimer = findViewById(R.id.recordingTimer)
-        rootLayout = findViewById<ViewGroup>(android.R.id.content)
-        
-        // Initialize sensor status indicators
-        rgbSensorStatus = findViewById(R.id.rgbSensorStatus)
-        thermalSensorStatus = findViewById(R.id.thermalSensorStatus)
-        gsrSensorStatus = findViewById(R.id.gsrSensorStatus)
-        pcSensorStatus = findViewById(R.id.pcSensorStatus)
->>>>>>> f6993976
 
         // Setup ViewPager with fragments
         setupViewPager()
@@ -183,7 +156,6 @@
         // Initialize comprehensive permission management
         permissionManager = PermissionManager(this)
 
-<<<<<<< HEAD
         // Initialize connection manager
         connectionManager = createConnectionManager()
 
@@ -192,13 +164,6 @@
 
         // Setup UI state observers
         setupUiStateObservers()
-=======
-        // Initialize the ViewModel with the recording controller
-        initializeViewModel()
-
-        // Setup UI state observation
-        observeUiState()
->>>>>>> f6993976
 
         // Initialize status
         vm.updateUiState { copy(statusText = "Initializing...") }
@@ -226,7 +191,6 @@
             requestAllPermissions()
         }
 
-<<<<<<< HEAD
         // Initialize sensor status monitoring
         initializeSensorStatusMonitoring()
 
@@ -578,12 +542,6 @@
                 message.contains("stopping", ignoreCase = true) -> android.R.color.holo_blue_dark
             else -> android.R.color.primary_text_light
         }))
-=======
-        // Initialize sensor status indicators with realistic initial states
-        initializeSensorStatusIndicators()
-
-        updateStatusText("Ready to connect")
->>>>>>> f6993976
     }
 
     /**
@@ -792,7 +750,6 @@
 
     private fun setupButtons() {
         btnStartRecording?.setOnClickListener {
-<<<<<<< HEAD
             // Enhanced UI feedback during permission checks
             vm.updateUiState { copy(statusText = "Checking permissions...") }
             btnStartRecording?.isEnabled = false
@@ -809,17 +766,11 @@
             // Enhanced UI feedback during stop operation
             vm.updateUiState { copy(statusText = "Stopping recording...") }
             btnStopRecording?.isEnabled = false
-=======
-            startRecording()
-        }
-
-        btnStopRecording?.setOnClickListener {
->>>>>>> f6993976
+
             stopRecording()
         }
     }
 
-<<<<<<< HEAD
     private fun startRecording() {
         lifecycleScope.launch {
             try {
@@ -867,103 +818,6 @@
                         Log.w(TAG, "Coordinator stop failed, trying individual controller")
                     }
                 }
-=======
-    /**
-     * Enhanced status text updates with visual indicators.
-     */
-    private fun updateStatusText(message: String) {
-        vm.updateStatusText(message)
-        
-        // Add color coding based on status
-        when {
-            message.contains("error", ignoreCase = true) ||
-                message.contains("failed", ignoreCase = true) -> {
-                statusText?.setTextColor(ContextCompat.getColor(this, android.R.color.holo_red_dark))
-            }
-            message.contains("recording", ignoreCase = true) -> {
-                statusText?.setTextColor(ContextCompat.getColor(this, android.R.color.holo_red_light))
-            }
-            message.contains("ready", ignoreCase = true) ||
-                message.contains("connected", ignoreCase = true) ||
-                message.contains("success", ignoreCase = true) -> {
-                statusText?.setTextColor(ContextCompat.getColor(this, android.R.color.holo_green_dark))
-            }
-            message.contains("checking", ignoreCase = true) ||
-                message.contains("starting", ignoreCase = true) ||
-                message.contains("stopping", ignoreCase = true) -> {
-                statusText?.setTextColor(ContextCompat.getColor(this, android.R.color.holo_blue_dark))
-            }
-            else -> {
-                statusText?.setTextColor(ContextCompat.getColor(this, android.R.color.primary_text_light))
-            }
-        }
-
-        Log.i(TAG, "Status: $message")
-    }
-
-    /**
-     * Update sensor status based on actual sensor state 
-     */
-    private fun updateSensorStatus() {
-        // RGB Camera status (simulate for now)
-        val rgbStatus = SensorStatus(
-            name = "RGB Camera",
-            isActive = true, // Would be updated by actual camera manager
-            isHealthy = true,
-            statusMessage = getString(R.string.sensor_rgb_active)
-        )
-        vm.updateSensorStatus("rgb", rgbStatus)
-
-        // Thermal Camera status (simulate detection)
-        val thermalStatus = SensorStatus(
-            name = "Thermal Camera",
-            isActive = false, // Would be updated by thermal camera manager
-            isHealthy = false,
-            statusMessage = getString(R.string.sensor_thermal_simulated)
-        )
-        vm.updateSensorStatus("thermal", thermalStatus)
-
-        // GSR Sensor status (simulate BLE connection)
-        val gsrStatus = SensorStatus(
-            name = "GSR Sensor",
-            isActive = false, // Would be updated by Shimmer manager
-            isHealthy = false,
-            statusMessage = getString(R.string.sensor_gsr_disconnected)
-        )
-        vm.updateSensorStatus("gsr", gsrStatus)
-
-        // PC Link status (simulate network connection)
-        val pcStatus = SensorStatus(
-            name = "PC Link",
-            isActive = false, // Would be updated by network manager
-            isHealthy = false,
-            statusMessage = getString(R.string.sensor_pc_disconnected)
-        )
-        vm.updateSensorStatus("pc", pcStatus)
-    }
-
-    /**
-     * Enhanced connection status indicator.
-     */
-    private fun updateConnectionStatus(connected: Boolean, serverInfo: String = "") {
-        val statusMessage = if (connected) {
-            "Connected to PC Hub${if (serverInfo.isNotEmpty()) " ($serverInfo)" else ""}"
-        } else {
-            "Not connected to PC Hub"
-        }
-
-        // Update PC connection status through ViewModel
-        val pcStatus = SensorStatus(
-            name = "PC Link",
-            isActive = connected,
-            isHealthy = connected,
-            statusMessage = if (connected) getString(R.string.sensor_pc_connected) else getString(R.string.sensor_pc_disconnected)
-        )
-        vm.updateSensorStatus("pc", pcStatus)
-
-        // Update status text
-        updateStatusText(statusMessage)
->>>>>>> f6993976
 
                 controller?.stopSession()
                 showToast("Recording stopped")
@@ -1047,38 +901,6 @@
         return coordinator
     }
 
-<<<<<<< HEAD
-    // Remove old recording methods - now handled by enhanced methods above
-    @Deprecated("Use enhanced startRecording method")
-    private fun startRecordingOld() {
-        // This method has been replaced by the enhanced startRecording method
-    }
-
-    @Deprecated("Use enhanced stopRecording method") 
-    private fun stopRecordingOld() {
-        // This method has been replaced by the enhanced stopRecording method
-=======
-    private fun startRecording() {
-        // Enhanced UI feedback during permission checks
-        vm.updateStatusText("Checking permissions...")
-        btnStartRecording?.isEnabled = false
-
-        if (permissionManager.areAllPermissionsGranted()) {
-            vm.startRecording()
-        } else {
-            vm.showProgress("Checking permissions for all sensors")
-            requestAllPermissions()
-        }
-    }
-
-    private fun stopRecording() {
-        // Enhanced UI feedback during stop operation
-        vm.updateStatusText("Stopping recording...")
-        btnStopRecording?.isEnabled = false
-        vm.stopRecording()
->>>>>>> f6993976
-    }
-
     private fun showQuickStartGuide() {
         QuickStartDialog.show(this) {
             // Mark first launch as complete
@@ -1204,11 +1026,7 @@
         }
     }
 
-    /**
-     * Request all necessary permissions for multi-modal recording
-     */
     private fun requestAllPermissions() {
-<<<<<<< HEAD
         vm.updateUiState { copy(statusText = "Requesting permissions...") }
 
         permissionManager.requestAllPermissions { allGranted ->
@@ -1226,46 +1044,14 @@
                 }
                 vm.showError("Some permissions were denied. Recording may not include all sensors.")
                 Log.d(TAG, "Permission status: ${permissionManager.getPermissionStatus()}")
-=======
-        vm.updateStatusText("Requesting permissions...")
-
-        permissionManager.requestAllPermissions { allGranted ->
-            if (allGranted) {
-                vm.updateStatusText("All permissions granted - Ready to record")
-                vm.hideProgress()
-                UserExperience.Messaging.showSuccess(
-                    this,
-                    "All sensor permissions granted. Ready to start recording!",
-                )
-                
-                // Update sensor status to reflect permission grants
-                updateSensorStatus()
-            } else {
-                vm.updateStatusText("Some permissions denied - Limited functionality")
-                vm.hideProgress()
-                UserExperience.Messaging.showUserFriendlyError(
-                    this,
-                    "Some permissions were denied. Recording may not include all sensors.",
-                    "permission",
-                )
-
-                // Show detailed permission status in debug
-                Log.d("MainActivity", "Permission status: ${permissionManager.getPermissionStatus()}")
->>>>>>> f6993976
-            }
-        }
-    }
-
-    /**
-     * Show toast message for transient notifications
-     */
+            }
+        }
+    }
+
     fun showToast(message: String) {
         Toast.makeText(this, message, Toast.LENGTH_SHORT).show()
     }
 
-    /**
-     * Show user-friendly error with Toast
-     */
     private fun showUserFriendlyError(message: String, context: String = "") {
         val fullMessage = if (context.isNotEmpty()) {
             "Error in $context: $message"
@@ -1276,9 +1062,6 @@
         vm.showError(fullMessage)
     }
 
-    /**
-     * Check if we're running under test conditions
-     */
     private fun isRunningUnderTest(): Boolean {
         return try {
             Class.forName("androidx.test.espresso.Espresso")
