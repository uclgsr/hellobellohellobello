--- conflicted
+++ resolved
@@ -10,7 +10,6 @@
 import kotlin.random.Random
 
 /**
-<<<<<<< HEAD
  * GSR recorder for Shimmer3 sensors - Enhanced MVP implementation with official APIs.
  *
  * This implementation provides:
@@ -19,10 +18,6 @@
  * - Proper CSV data logging with high-precision timestamps
  * - Fallback simulation mode for testing when hardware unavailable
  * - 12-bit ADC resolution handling as per requirements
-=======
- * Simplified GSR recorder for compilation - focuses on data management improvements
- * This is a minimal working version while the full Shimmer integration is refined
->>>>>>> 9edb26c4
  */
 class ShimmerRecorder(
     private val context: Context,
@@ -39,20 +34,17 @@
     private val scope = CoroutineScope(Dispatchers.IO + SupervisorJob())
     private var recordingJob: Job? = null
     private var dataPointCount = 0
-<<<<<<< HEAD
 
     // Enhanced Shimmer API components - loaded via reflection to avoid build dependencies
     private var shimmerBtManager: Any? = null
     private var shimmerDevice: Any? = null
     private var useSimulationMode = true // Start with simulation, detect hardware
     private var shimmerApiAvailable = false
-=======
->>>>>>> 9edb26c4
+
 
     override suspend fun start(sessionDir: File) {
         Log.i(TAG, "Starting GSR recording in session: ${sessionDir.absolutePath}")
 
-<<<<<<< HEAD
         // Create CSV file for GSR data
         csvFile = File(sessionDir, "gsr_data.csv")
         csvWriter = BufferedWriter(FileWriter(csvFile!!))
@@ -72,15 +64,6 @@
             Log.w(TAG, "No Shimmer devices available - starting high-quality GSR simulation")
             startGsrSimulation()
         }
-=======
-        // Create CSV file for GSR data with proper format
-        csvFile = File(sessionDir, "gsr.csv")
-        csvWriter = BufferedWriter(FileWriter(csvFile!!))
-
-        // Write CSV header with enhanced format for data management
-        csvWriter!!.write("timestamp_ns,timestamp_ms,sample_number,gsr_kohms,gsr_raw_12bit,ppg_raw,connection_status,data_integrity\n")
-        csvWriter!!.flush()
->>>>>>> 9edb26c4
 
         isRecording = true
         startSimulatedRecording()
@@ -92,8 +75,6 @@
         Log.i(TAG, "Stopping GSR recording")
 
         isRecording = false
-<<<<<<< HEAD
-
         // Wait for recording job to complete before closing resources
         recordingJob?.let {
             it.cancel()
@@ -108,15 +89,7 @@
 
         Log.i(TAG, "GSR recording stopped. Total samples: $dataPointCount")
     }
-=======
-        
-        // Stop recording job and wait for completion
-        recordingJob?.apply {
-            cancel()
-            join() // Ensure proper cleanup
-        }
-        recordingJob = null
->>>>>>> 9edb26c4
+
 
         // Flush and close CSV resources with proper error handling
         csvWriter?.apply {
@@ -126,8 +99,6 @@
             } catch (e: Exception) {
                 Log.e(TAG, "Error closing CSV writer: ${e.message}", e)
             }
-<<<<<<< HEAD
-
             // Search for paired Shimmer devices
             val pairedDevices = bluetoothAdapter.bondedDevices
             val shimmerDevices = pairedDevices.filter { device ->
@@ -221,13 +192,10 @@
         // Log progress every second (128 samples at 128Hz)
         if (dataPointCount % 128 == 0) {
             Log.d(TAG, "Real GSR sample $dataPointCount: ${gsrKohms.format(2)} kΩ (raw: $gsrRaw), PPG: $ppgRaw")
-=======
->>>>>>> 9edb26c4
         }
         csvWriter = null
         csvFile = null
 
-<<<<<<< HEAD
         // High-quality GSR simulation based on real physiological patterns
         val time = timestampMs / 1000.0
 
@@ -265,16 +233,8 @@
         if (dataPointCount % 128 == 0) {
             Log.d(TAG, "Simulated GSR sample $dataPointCount: ${gsrKohms.format(2)} kΩ (raw: $gsrRaw), PPG: $ppgRaw")
         }
-=======
-        // Cancel scope
-        scope.cancel()
-        
-        Log.i(TAG, "GSR recording stopped, ${dataPointCount} samples recorded")
->>>>>>> 9edb26c4
     }
     private fun startSimulatedRecording() {
-
-<<<<<<< HEAD
     // Enhanced Shimmer integration using proper libraries when available
     private fun initializeShimmerAPI(): Boolean {
         return try {
@@ -295,8 +255,6 @@
     private fun startEnhancedShimmerRecording() {
         Log.i(TAG, "Starting enhanced Shimmer GSR recording with real hardware patterns")
 
-=======
->>>>>>> 9edb26c4
         recordingJob = scope.launch {
             try {
                 while (isActive && isRecording) {
@@ -332,7 +290,6 @@
                     }
                     
                     delay(SAMPLE_INTERVAL_MS)
-<<<<<<< HEAD
                 } catch (e: Exception) {
                     Log.e(TAG, "Error in enhanced Shimmer recording: ${e.message}", e)
                     delay(100)
@@ -377,8 +334,6 @@
                     Log.w(TAG, "Error writing enhanced GSR data", e)
                 } catch (e: Exception) {
                     Log.w(TAG, "Unexpected error writing enhanced GSR data", e)
-=======
->>>>>>> 9edb26c4
                 }
             } catch (e: Exception) {
                 Log.e(TAG, "Error in GSR recording: ${e.message}", e)
@@ -387,7 +342,6 @@
                 csvWriter?.flush()
             }
         }
-<<<<<<< HEAD
 
         dataPointCount++
 
@@ -395,7 +349,9 @@
         if (dataPointCount % 128 == 0) {
             Log.d(TAG, "Enhanced Shimmer data point $dataPointCount: GSR=${gsrKohms.format(3)}kΩ ($gsrRaw12bit/4095), PPG=$ppgRaw")
         }
-=======
->>>>>>> 9edb26c4
-    }
+    }
+
+    // Extension function for number formatting
+    private fun Double.format(digits: Int) = "%.${digits}f".format(Locale.US, this)
+
 }