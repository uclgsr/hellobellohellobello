--- conflicted
+++ resolved
@@ -71,11 +71,6 @@
         // Ensure directories
         val framesDir = File(sessionDir, "frames").apply { mkdirs() }
 
-<<<<<<< HEAD
-        // Open CSV for frame metadata
-=======
-        // Open CSV for frame metadata - enhanced with video correlation
->>>>>>> 9edb26c4
         csvFile = File(sessionDir, "rgb_frames.csv")
         csvWriter = java.io.BufferedWriter(java.io.FileWriter(csvFile!!, true))
         if (csvFile!!.length() == 0L) {
@@ -110,13 +105,6 @@
         }
         captureJob = null
 
-<<<<<<< HEAD
-=======
-        // Cancel sync monitoring job
-        syncMonitorJob?.cancel()
-        syncMonitorJob = null
-
->>>>>>> 9edb26c4
         // Unbind camera
         cameraProvider?.unbindAll()
         cameraProvider = null
@@ -170,10 +158,6 @@
             cameraSelector,
             videoCapture,
             imageCapture,
-<<<<<<< HEAD
-=======
-            preview,
->>>>>>> 9edb26c4
         )
 
         // Configure enhanced camera controls for scientific recording
@@ -327,37 +311,6 @@
                     try {
                         val fileSize = if (outputFile.exists()) outputFile.length() else 0
 
-<<<<<<< HEAD
-                        // Log to CSV
-=======
-                        // Enhanced video correlation metrics with improved accuracy
-                        val baseTime = if (actualVideoStartTime > 0) actualVideoStartTime else videoStartTime
-                        val videoRelativeTimeMs = if (baseTime > 0) {
-                            ((timestampNs - baseTime) / 1_000_000).toInt()
-                        } else {
-                            0
-                        }
-
-                        // More accurate video frame estimation using actual video timing
-                        val estimatedVideoFrame = if (videoRelativeTimeMs > 0) {
-                            // Assume 30 FPS but account for potential frame rate variations
-                            (videoRelativeTimeMs * 30.0 / 1000.0).toInt()
-                        } else {
-                            0
-                        }
-
-                        // Calculate synchronization quality metric
-                        val syncQuality = calculateSyncQuality(timestampNs, baseTime)
-                        
-                        // Calculate offset from actual video start
-                        val actualVideoOffsetMs = if (actualVideoStartTime > 0) {
-                            ((timestampNs - actualVideoStartTime) / 1_000_000).toInt()
-                        } else {
-                            -1 // Indicates video hasn't actually started yet
-                        }
-
-                        // Enhanced CSV logging with comprehensive video correlation
->>>>>>> 9edb26c4
                         csvWriter?.apply {
                             write("$timestampNs,$timestampMs,$frameCount,$filename,$fileSize,$videoRelativeTimeMs,$estimatedVideoFrame,$syncQuality,$actualVideoOffsetMs\n")
                             flush()
@@ -366,11 +319,8 @@
                         // Generate preview for UI
                         generatePreview(outputFile, timestampNs)
 
-<<<<<<< HEAD
                         Log.d(TAG, "Captured frame: $filename ($fileSize bytes)")
-=======
-                        Log.d(TAG, "Captured frame: $filename ($fileSize bytes) - Video time: ${videoRelativeTimeMs}ms, Est. frame: $estimatedVideoFrame, Sync quality: $syncQuality")
->>>>>>> 9edb26c4
+
                     } catch (e: Exception) {
                         Log.e(TAG, "Error processing captured frame: ${e.message}", e)
                     }
@@ -413,61 +363,4 @@
             Log.e(TAG, "Error generating preview: ${e.message}", e)
         }
     }
-
-    /**
-     * Calculate synchronization quality metric based on timing alignment
-     * Returns a score from 0.0 (poor) to 1.0 (excellent) synchronization
-     */
-    private fun calculateSyncQuality(frameTimestamp: Long, videoBaseTime: Long): Double {
-        return if (videoBaseTime <= 0) {
-            0.0 // No video timing reference yet
-        } else {
-            // Calculate timing consistency - how well frame timing aligns with expected intervals
-            val relativeTime = frameTimestamp - videoBaseTime
-            val expectedFrameInterval = 33_333_333L // ~30 FPS in nanoseconds
-            
-            // Calculate how close we are to expected frame timing
-            val timingDeviation = relativeTime % expectedFrameInterval
-            val deviationRatio = timingDeviation.toDouble() / expectedFrameInterval.toDouble()
-            
-            // Convert to quality score (closer to 0 deviation = higher quality)
-            1.0 - kotlin.math.min(deviationRatio, 0.5) * 2.0
-        }
-    }
-
-    /**
-     * Log video-related events for comprehensive timing analysis
-     */
-    private fun logVideoEvent(event: String, timestamp: Long, details: String = "") {
-        try {
-            val videoEventsFile = File(csvFile?.parent, "video_events.csv")
-            
-            if (!videoEventsFile.exists()) {
-                videoEventsFile.writeText("timestamp_ns,timestamp_ms,event,details\n")
-            }
-            
-            val timestampMs = timestamp / 1_000_000
-            videoEventsFile.appendText("$timestamp,$timestampMs,$event,$details\n")
-            
-            Log.d(TAG, "Video event logged: $event at $timestamp ($details)")
-        } catch (e: Exception) {
-            Log.e(TAG, "Failed to log video event: ${e.message}", e)
-        }
-    }
-
-    /**
-     * Get comprehensive timing statistics for post-processing analysis
-     */
-    fun getTimingStatistics(): Map<String, Any> {
-        return mapOf(
-            "videoStartTime" to videoStartTime,
-            "actualVideoStartTime" to actualVideoStartTime,
-            "frameTimestampOffset" to frameTimestampOffset,
-            "totalFramesCaptured" to frameCount,
-            "avgFrameInterval" to if (frameCount > 1) {
-                (System.nanoTime() - videoStartTime) / frameCount / 1_000_000 // ms
-            } else 0,
-            "syncQualityMetricAvailable" to (actualVideoStartTime > 0)
-        )
-    }
 }