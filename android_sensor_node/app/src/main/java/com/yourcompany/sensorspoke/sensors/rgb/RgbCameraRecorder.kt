package com.yourcompany.sensorspoke.sensors.rgb

import android.content.Context
import android.util.Log
import androidx.camera.core.CameraSelector
import androidx.camera.core.ImageCapture
import androidx.camera.core.ImageCaptureException
import androidx.camera.video.FileOutputOptions
import androidx.camera.video.Recording
import androidx.core.content.ContextCompat
import androidx.lifecycle.LifecycleOwner
import com.yourcompany.sensorspoke.network.DeviceConnectionManager
import com.yourcompany.sensorspoke.sensors.SensorRecorder
import com.yourcompany.sensorspoke.utils.TimeManager
import kotlinx.coroutines.CoroutineScope
import kotlinx.coroutines.Dispatchers
import kotlinx.coroutines.Job
import kotlinx.coroutines.SupervisorJob
import kotlinx.coroutines.cancel
import kotlinx.coroutines.delay
import kotlinx.coroutines.flow.MutableStateFlow
import kotlinx.coroutines.flow.StateFlow
import kotlinx.coroutines.flow.asStateFlow
import kotlinx.coroutines.isActive
import kotlinx.coroutines.launch
import java.io.BufferedWriter
import java.io.File
import java.io.FileWriter
import java.util.concurrent.ExecutorService
import java.util.concurrent.Executors

/**
 * Refactored RGB camera recorder focused on data logging with improved separation of concerns.
 * Camera management is now handled by RgbCameraManager, data processing by RgbDataProcessor.
 *
 * This recorder is responsible for:
 * - Managing CSV file output for frame metadata
 * - Coordinating with RgbCameraManager for camera state
 * - Reporting status via Flow for UI reactivity
 * - Session-based recording lifecycle
 */
class RgbCameraRecorder(
    private val context: Context,
    private val lifecycleOwner: LifecycleOwner,
    initialCameraSelector: CameraSelector = CameraSelector.DEFAULT_BACK_CAMERA,
    private val cameraManager: RgbCameraManager? = null,
    private val deviceConnectionManager: DeviceConnectionManager? = null,
) : SensorRecorder {
    companion object {
        private const val TAG = "RgbCameraRecorder"
    }
    
    /**
     * Recording modes for the camera system
     */
    enum class RecordingMode {
        STANDARD,   // CameraX video + JPEG frames
        RAW_DNG     // CameraX + Camera2 RAW DNG parallel capture
    }

    private var cameraSelector: CameraSelector = initialCameraSelector

    private val rgbCameraManager = cameraManager ?: RgbCameraManager(context, lifecycleOwner, cameraSelector)
    private val dataProcessor = RgbDataProcessor()
    
    // RAW DNG recording state
    private var recordingMode = RecordingMode.STANDARD

    private var recording: Recording? = null
    private val executor: ExecutorService = Executors.newSingleThreadExecutor()
    private val scope = CoroutineScope(Dispatchers.IO + SupervisorJob())
    private var captureJob: Job? = null
    private var syncMonitorJob: Job? = null
    private var csvWriter: BufferedWriter? = null
    private var csvFile: File? = null
    private var frameCount = 0
    private var videoStartTime: Long = 0L
    private var actualVideoStartTime: Long = 0L
    private var frameTimestampOffset: Long = 0L

    private val _recordingStatus = MutableStateFlow(RecordingStatus.IDLE)
    val recordingStatus: StateFlow<RecordingStatus> = _recordingStatus.asStateFlow()

    private val _frameRate = MutableStateFlow(0.0)
    val frameRate: StateFlow<Double> = _frameRate.asStateFlow()

    private val _cameraStatus = MutableStateFlow<RgbCameraManager.CameraStatus?>(null)
    val cameraStatus: StateFlow<RgbCameraManager.CameraStatus?> = _cameraStatus.asStateFlow()

    /**
     * Recording status enum for UI state management
     */
    enum class RecordingStatus {
        IDLE,
        STARTING,
        RECORDING,
        STOPPING,
        ERROR,
    }

    override suspend fun start(sessionDir: File) {
        Log.i(TAG, "Starting enhanced RGB camera recording in session: ${sessionDir.absolutePath}")
        _recordingStatus.value = RecordingStatus.STARTING

        try {
            if (!rgbCameraManager.isReady()) {
                if (!rgbCameraManager.initialize()) {
                    throw RuntimeException("Failed to initialize enhanced RGB camera manager")
                }
            }

            _cameraStatus.value = rgbCameraManager.getCameraStatus()
            
            val status = _cameraStatus.value
            Log.i(TAG, "Camera initialized - Model: ${status?.deviceModel}, Quality: ${status?.quality}, 4K Support: ${status?.supports4K}")
            
            deviceConnectionManager?.updateRgbCameraState(
                DeviceConnectionManager.DeviceState.CONNECTING,
                DeviceConnectionManager.DeviceDetails(
                    deviceType = "Enhanced RGB Camera",
                    deviceName = "CameraX ${status?.quality ?: "HD"} (${status?.deviceModel ?: "Unknown"})",
                    connectionState = DeviceConnectionManager.DeviceState.CONNECTING,
                    isRequired = true,
                ),
            )

            val framesDir = File(sessionDir, "frames").apply { mkdirs() }
            
            // Create RAW DNG directory if in RAW mode
            val rawDngDir = if (recordingMode == RecordingMode.RAW_DNG) {
                File(sessionDir, "raw_dng").apply { mkdirs() }
            } else null

            csvFile = File(sessionDir, "rgb_frames.csv")
            csvWriter = BufferedWriter(FileWriter(csvFile!!, true))
            if (csvFile!!.length() == 0L) {
                val header = if (recordingMode == RecordingMode.RAW_DNG) {
                    dataProcessor.getCsvHeader() + ",raw_dng_file"
                } else {
                    dataProcessor.getCsvHeader()
                }
                csvWriter!!.write(header + "\n")
                csvWriter!!.flush()
            }

            startVideoRecording(File(sessionDir, "video.mp4"))
            
            // Initialize RAW DNG capture session if in RAW mode
            if (recordingMode == RecordingMode.RAW_DNG && rawDngDir != null) {
                val rawDngManager = rgbCameraManager.getCamera2RawDngManager()
                if (rawDngManager != null) {
                    val sessionStarted = rawDngManager.startRawCaptureSession()
                    if (sessionStarted) {
                        Log.i(TAG, "RAW DNG capture session started successfully")
                        _recordingStatus.value = RecordingStatus.RECORDING
                    } else {
                        Log.w(TAG, "Failed to start RAW DNG capture session, continuing with standard recording")
                    }
                } else {
                    Log.w(TAG, "RAW DNG manager not available, continuing with standard recording")
                }
            }

<<<<<<< HEAD
            // Start frame capture process
            startFrameCapture(framesDir, rawDngDir)
=======
            startFrameCapture(framesDir)
>>>>>>> 936f82e5

            startSyncMonitoring()

            _recordingStatus.value = RecordingStatus.RECORDING
            rgbCameraManager.updateRecordingState(true)

            deviceConnectionManager?.updateRgbCameraState(
                DeviceConnectionManager.DeviceState.CONNECTED,
                DeviceConnectionManager.DeviceDetails(
                    deviceType = "RGB Camera",
                    deviceName = "CameraX RGB",
                    connectionState = DeviceConnectionManager.DeviceState.CONNECTED,
                    isRequired = true,
                ),
            )

            Log.i(TAG, "RGB camera recording started successfully")
        } catch (e: Exception) {
            Log.e(TAG, "Failed to start RGB camera recording: ${e.message}", e)
            _recordingStatus.value = RecordingStatus.ERROR

            deviceConnectionManager?.updateRgbCameraState(
                DeviceConnectionManager.DeviceState.ERROR,
                DeviceConnectionManager.DeviceDetails(
                    deviceType = "RGB Camera",
                    deviceName = "CameraX RGB",
                    connectionState = DeviceConnectionManager.DeviceState.ERROR,
                    errorMessage = e.message,
                    isRequired = true,
                ),
            )
            throw e
        }
    }

    override suspend fun stop() {
        Log.i(TAG, "Stopping RGB camera recording")
        _recordingStatus.value = RecordingStatus.STOPPING

        try {
            recording?.stop()
            recording = null

            captureJob?.let {
                it.cancel()
                it.join()
            }
            captureJob = null

            syncMonitorJob?.cancel()
            syncMonitorJob = null

<<<<<<< HEAD
            // Stop RAW DNG capture session if active
            if (recordingMode == RecordingMode.RAW_DNG) {
                val rawDngManager = rgbCameraManager.getCamera2RawDngManager()
                rawDngManager?.stopRawCaptureSession()
                Log.i(TAG, "RAW DNG capture session stopped")
            }

            // Close CSV resources
=======
>>>>>>> 936f82e5
            csvWriter?.flush()
            csvWriter?.close()
            csvWriter = null
            csvFile = null

            rgbCameraManager.updateRecordingState(false)

            deviceConnectionManager?.updateRgbCameraState(DeviceConnectionManager.DeviceState.DISCONNECTED)

            executor.shutdown()

            scope.cancel()

            _recordingStatus.value = RecordingStatus.IDLE
            _frameRate.value = 0.0

            Log.i(TAG, "RGB camera recording stopped, $frameCount frames captured")
        } catch (e: Exception) {
            Log.e(TAG, "Error during RGB camera recording stop: ${e.message}", e)
            _recordingStatus.value = RecordingStatus.ERROR
            throw e
        }
    }

    private fun startVideoRecording(videoFile: File) {
        val sessionStartTs = TimeManager.nowNanos()
        videoStartTime = sessionStartTs
        val videoFileWithTimestamp = File(videoFile.parent, "video_$sessionStartTs.mp4")

        val outputOpts = FileOutputOptions.Builder(videoFileWithTimestamp).build()
        val videoCapture = rgbCameraManager.getVideoCapture()
            ?: throw RuntimeException("Video capture not available from camera manager")

        recording = videoCapture.output
            .prepareRecording(context, outputOpts)
            .start(ContextCompat.getMainExecutor(context)) { event ->
                Log.d(TAG, "Recording event: $event")
                when (event) {
                    is androidx.camera.video.VideoRecordEvent.Start -> {
                        actualVideoStartTime = System.nanoTime()
                        frameTimestampOffset = actualVideoStartTime - videoStartTime
                        Log.i(TAG, "Video recording actually started at: $actualVideoStartTime")
                        Log.i(TAG, "Video start offset: ${frameTimestampOffset / 1_000_000}ms")

                        dataProcessor.logVideoEvent(
                            csvFile, "VIDEO_RECORDING_STARTED", actualVideoStartTime,
                            "offset_ms:${frameTimestampOffset / 1_000_000}",
                        )
                    }
                    is androidx.camera.video.VideoRecordEvent.Finalize -> {
                        val finalizeTime = System.nanoTime()
                        Log.i(TAG, "Video recording finalized: ${event.outputResults}")
                        dataProcessor.logVideoEvent(
                            csvFile, "VIDEO_RECORDING_FINALIZED", finalizeTime,
                            "duration_ms:${(finalizeTime - actualVideoStartTime) / 1_000_000}",
                        )
                    }
                    is androidx.camera.video.VideoRecordEvent.Status -> {
                        if (event.recordingStats.numBytesRecorded > 0) {
                            val statusTime = System.nanoTime()
                            dataProcessor.logVideoEvent(
                                csvFile, "VIDEO_STATUS_UPDATE", statusTime,
                                "bytes:${event.recordingStats.numBytesRecorded}",
                            )
                        }
                    }
                }
            }

        Log.i(TAG, "Video recording started: ${videoFileWithTimestamp.absolutePath} at timestamp $sessionStartTs")
    }

    private fun startFrameCapture(framesDir: File, rawDngDir: File?) {
        captureJob = scope.launch {
            Log.i(TAG, "Starting frame capture loop with mode: $recordingMode")

            while (isActive) {
                try {
<<<<<<< HEAD
                    captureFrame(framesDir, rawDngDir)
                    delay(33) // ~30 FPS for high-quality data capture
=======
                    captureFrame(framesDir)
                    delay(33)
>>>>>>> 936f82e5
                } catch (e: Exception) {
                    Log.e(TAG, "Error capturing frame: ${e.message}", e)
                    delay(1000)
                }
            }
        }
    }

    private fun startSyncMonitoring() {
        syncMonitorJob = scope.launch {
            Log.i(TAG, "Starting synchronization monitoring")

            while (isActive) {
                try {
                    delay(5000)

                    if (actualVideoStartTime > 0 && frameCount > 0) {
                        val currentTime = System.nanoTime()
                        val totalRecordingTime = (currentTime - actualVideoStartTime) / 1_000_000
                        val avgFrameRate = if (totalRecordingTime > 0) {
                            (frameCount * 1000.0) / totalRecordingTime
                        } else {
                            0.0
                        }

                        _frameRate.value = avgFrameRate

                        dataProcessor.logVideoEvent(
                            csvFile, "SYNC_MONITOR_UPDATE", currentTime,
                            "frames:$frameCount,avg_fps:${"%.2f".format(avgFrameRate)},recording_time_ms:$totalRecordingTime",
                        )

                        Log.d(TAG, "Sync monitor - Frames: $frameCount, Avg FPS: ${"%.2f".format(avgFrameRate)}, Recording time: ${totalRecordingTime}ms")
                    }
                } catch (e: Exception) {
                    Log.e(TAG, "Error in sync monitoring: ${e.message}", e)
                    delay(1000)
                }
            }
        }
    }

    private suspend fun captureFrame(framesDir: File, rawDngDir: File?) {
        val timestampNs = TimeManager.nowNanos()
        val timestampMs = System.currentTimeMillis()
        frameCount++

        val filename = "frame_$timestampNs.jpg"
        val outputFile = File(framesDir, filename)
        val outputFileOptions = ImageCapture.OutputFileOptions.Builder(outputFile).build()

        val imageCapture = rgbCameraManager.getImageCapture()
            ?: throw RuntimeException("Image capture not available from camera manager")

        imageCapture.takePicture(
            outputFileOptions,
            executor,
            object : ImageCapture.OnImageSavedCallback {
                override fun onError(exception: ImageCaptureException) {
                    Log.w(TAG, "Frame capture error: ${exception.message}")
                }

                override fun onImageSaved(output: ImageCapture.OutputFileResults) {
                    try {
<<<<<<< HEAD
                        var rawDngFilename: String? = null
                        
                        // Capture RAW DNG if in RAW mode and directory exists
                        if (recordingMode == RecordingMode.RAW_DNG && rawDngDir != null) {
                            rawDngFilename = captureRawDngFrame(timestampNs, rawDngDir)
                        }

                        // Create frame data using data processor
=======
>>>>>>> 936f82e5
                        val frameData = dataProcessor.createFrameData(
                            timestampNs,
                            timestampMs,
                            frameCount,
                            outputFile,
                            videoStartTime,
                            actualVideoStartTime,
                        )

<<<<<<< HEAD
                        // Write to CSV using data processor with optional RAW DNG filename
=======
>>>>>>> 936f82e5
                        csvWriter?.apply {
                            val csvLine = if (rawDngFilename != null) {
                                dataProcessor.formatFrameDataForCsv(frameData) + ",$rawDngFilename"
                            } else {
                                dataProcessor.formatFrameDataForCsv(frameData)
                            }
                            write(csvLine + "\n")
                            flush()
                        }

                        dataProcessor.generatePreview(outputFile, timestampNs)

                        val modeInfo = if (recordingMode == RecordingMode.RAW_DNG) " + RAW DNG" else ""
                        Log.d(TAG, "Captured frame$modeInfo: ${frameData.filename} (${frameData.fileSizeBytes} bytes) - Video time: ${frameData.videoRelativeTimeMs}ms, Est. frame: ${frameData.estimatedVideoFrame}, Sync quality: ${"%.3f".format(frameData.syncQuality)}")
                    } catch (e: Exception) {
                        Log.e(TAG, "Error processing captured frame: ${e.message}", e)
                    }
                }
            },
        )
    }

    /**
     * Capture RAW DNG frame using efficient persistent session
     */
    private fun captureRawDngFrame(timestampNs: Long, rawDngDir: File): String? {
        return try {
            val rawDngManager = rgbCameraManager.getCamera2RawDngManager()
            if (rawDngManager == null) {
                Log.w(TAG, "Camera2 RAW DNG manager not available")
                return null
            }
            
            val rawFilename = "raw_${timestampNs}_${frameCount}.dng"
            val rawOutputFile = File(rawDngDir, rawFilename)
            
            // Launch efficient RAW DNG frame capture using persistent session
            scope.launch {
                try {
                    val success = rawDngManager.captureRawDngFrame(rawOutputFile)
                    if (success) {
                        Log.d(TAG, "RAW DNG frame captured: $rawFilename")
                    } else {
                        Log.w(TAG, "RAW DNG frame capture failed: $rawFilename")
                    }
                } catch (e: Exception) {
                    Log.e(TAG, "Error capturing RAW DNG frame: ${e.message}", e)
                }
            }
            
            rawFilename
        } catch (e: Exception) {
            Log.e(TAG, "Error initiating RAW DNG frame capture: ${e.message}", e)
            null
        }
    }

    /**
     * Get current recording statistics for external monitoring
     */
    fun getRecordingStatistics(): RecordingStatistics {
        return RecordingStatistics(
            isRecording = _recordingStatus.value == RecordingStatus.RECORDING,
            framesRecorded = frameCount,
            frameRate = _frameRate.value,
            recordingStatus = _recordingStatus.value,
            timingStatistics = dataProcessor.getTimingStatistics(
                videoStartTime,
                actualVideoStartTime,
                frameTimestampOffset,
                frameCount,
            ),
        )
    }

    /**
     * Recording statistics data class
     */
    data class RecordingStatistics(
        val isRecording: Boolean,
        val framesRecorded: Int,
        val frameRate: Double,
        val recordingStatus: RecordingStatus,
        val timingStatistics: Map<String, Any>,
    )

    /**
     * Switch between front and back camera
     */
    fun switchCamera(): Boolean {
        return try {
            val success = rgbCameraManager.switchCamera()
            if (success) {
                cameraSelector = if (cameraSelector == CameraSelector.DEFAULT_BACK_CAMERA) {
                    CameraSelector.DEFAULT_FRONT_CAMERA
                } else {
                    CameraSelector.DEFAULT_BACK_CAMERA
                }
                
                _cameraStatus.value = rgbCameraManager.getCameraStatus()
                
                Log.i(TAG, "Switched to ${if (cameraSelector == CameraSelector.DEFAULT_BACK_CAMERA) "back" else "front"} camera")
            }
            success
        } catch (e: Exception) {
            Log.e(TAG, "Failed to switch camera: ${e.message}", e)
            false
        }
    }

    /**
     * Set Preview surface provider for on-screen display
     */
    fun setPreviewSurfaceProvider(surfaceProvider: androidx.camera.core.Preview.SurfaceProvider) {
        rgbCameraManager.setPreviewSurfaceProvider(surfaceProvider)
        Log.i(TAG, "Preview surface provider set for on-screen camera display")
    }

    /**
     * Get Preview for UI integration
     */
    fun getPreview(): androidx.camera.core.Preview? {
        return rgbCameraManager.getPreview()
    }

    /**
     * Check if device supports 4K recording
     */
    fun supports4K(): Boolean {
        return rgbCameraManager.supports4K()
    }

    /**
     * Get current camera status for UI feedback
     */
    fun getCurrentCameraStatus(): RgbCameraManager.CameraStatus? {
        return _cameraStatus.value
    }

    /**
     * Check if currently using back camera
     */
    fun isUsingBackCamera(): Boolean {
        return cameraSelector == CameraSelector.DEFAULT_BACK_CAMERA
    }

    /**
     * Enhanced recording statistics with camera information
     */
    fun getEnhancedRecordingStatistics(): EnhancedRecordingStatistics {
        val cameraStatus = _cameraStatus.value
        return EnhancedRecordingStatistics(
            isRecording = _recordingStatus.value == RecordingStatus.RECORDING,
            framesRecorded = frameCount,
            frameRate = _frameRate.value,
            recordingStatus = _recordingStatus.value,
            cameraQuality = cameraStatus?.quality ?: "Unknown",
            cameraResolution = cameraStatus?.resolution ?: "Unknown",
            isBackCamera = cameraStatus?.isBackCamera ?: true,
            supports4K = cameraStatus?.supports4K ?: false,
            deviceModel = cameraStatus?.deviceModel ?: "Unknown",
            timingStatistics = dataProcessor.getTimingStatistics(
                videoStartTime,
                actualVideoStartTime,
                frameTimestampOffset,
                frameCount,
            ),
        )
    }

    /**
     * Enhanced recording statistics data class
     */
    data class EnhancedRecordingStatistics(
        val isRecording: Boolean,
        val framesRecorded: Int,
        val frameRate: Double,
        val recordingStatus: RecordingStatus,
        val cameraQuality: String,
        val cameraResolution: String,
        val isBackCamera: Boolean,
        val supports4K: Boolean,
        val deviceModel: String,
        val timingStatistics: Map<String, Any>,
    )
    
    /**
     * Check if RAW DNG recording is available on this device
     */
    fun supportsRawDng(): Boolean {
        return rgbCameraManager.supportsRawDng()
    }
    
    /**
     * Check if device is Samsung with Camera2 Level 3 support
     */
    fun isSamsungLevel3Device(): Boolean {
        return rgbCameraManager.isSamsungLevel3Device()
    }
    
    /**
     * Set the recording mode (Standard or RAW DNG)
     */
    fun setRecordingMode(mode: RecordingMode) {
        if (_recordingStatus.value != RecordingStatus.IDLE) {
            Log.w(TAG, "Cannot change recording mode while recording")
            return
        }
        
        // Only allow RAW DNG mode on supported devices
        if (mode == RecordingMode.RAW_DNG && !supportsRawDng()) {
            Log.w(TAG, "RAW DNG mode not supported on this device")
            return
        }
        
        recordingMode = mode
        Log.i(TAG, "Recording mode set to: $mode")
    }
    
    /**
     * Get the current recording mode
     */
    fun getRecordingMode(): RecordingMode {
        return recordingMode
    }
    
    /**
     * Get camera manager for advanced operations (internal use)
     */
    internal fun getCameraManager(): RgbCameraManager {
        return rgbCameraManager
    }
}<|MERGE_RESOLUTION|>--- conflicted
+++ resolved
@@ -161,12 +161,8 @@
                 }
             }
 
-<<<<<<< HEAD
             // Start frame capture process
             startFrameCapture(framesDir, rawDngDir)
-=======
-            startFrameCapture(framesDir)
->>>>>>> 936f82e5
 
             startSyncMonitoring()
 
@@ -219,7 +215,6 @@
             syncMonitorJob?.cancel()
             syncMonitorJob = null
 
-<<<<<<< HEAD
             // Stop RAW DNG capture session if active
             if (recordingMode == RecordingMode.RAW_DNG) {
                 val rawDngManager = rgbCameraManager.getCamera2RawDngManager()
@@ -228,8 +223,6 @@
             }
 
             // Close CSV resources
-=======
->>>>>>> 936f82e5
             csvWriter?.flush()
             csvWriter?.close()
             csvWriter = null
@@ -308,13 +301,8 @@
 
             while (isActive) {
                 try {
-<<<<<<< HEAD
                     captureFrame(framesDir, rawDngDir)
                     delay(33) // ~30 FPS for high-quality data capture
-=======
-                    captureFrame(framesDir)
-                    delay(33)
->>>>>>> 936f82e5
                 } catch (e: Exception) {
                     Log.e(TAG, "Error capturing frame: ${e.message}", e)
                     delay(1000)
@@ -379,7 +367,6 @@
 
                 override fun onImageSaved(output: ImageCapture.OutputFileResults) {
                     try {
-<<<<<<< HEAD
                         var rawDngFilename: String? = null
                         
                         // Capture RAW DNG if in RAW mode and directory exists
@@ -388,8 +375,6 @@
                         }
 
                         // Create frame data using data processor
-=======
->>>>>>> 936f82e5
                         val frameData = dataProcessor.createFrameData(
                             timestampNs,
                             timestampMs,
@@ -399,10 +384,7 @@
                             actualVideoStartTime,
                         )
 
-<<<<<<< HEAD
                         // Write to CSV using data processor with optional RAW DNG filename
-=======
->>>>>>> 936f82e5
                         csvWriter?.apply {
                             val csvLine = if (rawDngFilename != null) {
                                 dataProcessor.formatFrameDataForCsv(frameData) + ",$rawDngFilename"
