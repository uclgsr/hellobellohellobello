--- conflicted
+++ resolved
@@ -1,7 +1,5 @@
 <resources>
     <style name="Theme.SensorSpoke" parent="Theme.Material3.DayNight.NoActionBar"/>
-    
-<<<<<<< HEAD
     <!-- ActivityTranslucent style for transparent activities -->
     <style name="ActivityTranslucent" parent="Theme.Material3.DayNight.NoActionBar">
         <item name="android:windowBackground">@android:color/transparent</item>
@@ -10,14 +8,5 @@
         <item name="android:windowAnimationStyle">@android:style/Animation</item>
         <item name="android:windowNoTitle">true</item>
         <item name="android:windowContentOverlay">@null</item>
-=======
-    <!-- Missing style required by Shimmer SDK -->
-    <style name="ActivityTranslucent" parent="Theme.Material3.DayNight.NoActionBar">
-        <item name="android:windowBackground">@android:color/transparent</item>
-        <item name="android:windowIsTranslucent">true</item>
-        <item name="android:windowAnimationStyle">@android:style/Animation</item>
-        <item name="android:windowNoTitle">true</item>
-        <item name="android:colorBackgroundCacheHint">@null</item>
->>>>>>> b1676ab0
     </style>
 </resources>